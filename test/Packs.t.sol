// SPDX-License-Identifier: Unlicense
pragma solidity 0.8.28;

import "forge-std/Test.sol";

import "../src/common/SignatureVerifier/PacksSignatureVerifierUpgradeable.sol";
import "src/common/Errors.sol";
import "src/PRNG.sol";
import "src/Packs.sol";
import {TokenRescuer} from "../src/common/TokenRescuer.sol";
import {IERC20} from "@openzeppelin/contracts/token/ERC20/IERC20.sol";
import {IERC721} from "@openzeppelin/contracts/token/ERC721/IERC721.sol";
import {IERC1155} from "@openzeppelin/contracts/token/ERC1155/IERC1155.sol";
import {ERC20} from "@openzeppelin/contracts/token/ERC20/ERC20.sol";
import {ERC721} from "@openzeppelin/contracts/token/ERC721/ERC721.sol";
import {ERC1155} from "@openzeppelin/contracts/token/ERC1155/ERC1155.sol";

contract MockERC20 is ERC20 {
    constructor() ERC20("Mock ERC20", "MOCK") {}

    function mint(address to, uint256 amount) external {
        _mint(to, amount);
    }
}

contract MockERC721 is ERC721 {
    constructor() ERC721("Mock ERC721", "MOCK") {}

    function mint(address to, uint256 tokenId) external {
        _mint(to, tokenId);
    }
}

contract MockERC1155 is ERC1155 {
    constructor() ERC1155("") {}

    function mint(address to, uint256 id, uint256 amount) external {
        _mint(to, id, amount, "");
    }
}

// Simple ERC1155 receiver for testing
contract SimpleERC1155Receiver {
    function onERC1155Received(
        address operator,
        address from,
        uint256 id,
        uint256 value,
        bytes calldata data
    ) external pure returns (bytes4) {
        return this.onERC1155Received.selector;
    }

    function onERC1155BatchReceived(
        address operator,
        address from,
        uint256[] calldata ids,
        uint256[] calldata values,
        bytes calldata data
    ) external pure returns (bytes4) {
        return this.onERC1155BatchReceived.selector;
    }

    function supportsInterface(
        bytes4 interfaceId
    ) external pure returns (bool) {
        return
            interfaceId == 0x4e2312e0 || // IERC1155Receiver
            interfaceId == 0x01ffc9a7; // IERC165
    }
}

contract TestPacks is Test {
    PRNG prng;
    Packs packs;
    address admin = address(0x1);
    address user = address(0x2);
    uint256 constant COSIGNER_PRIVATE_KEY = 1234;
    uint256 constant RECEIVER_PRIVATE_KEY = 5678; // Known private key for receiver
    address cosigner = vm.addr(COSIGNER_PRIVATE_KEY);
    address receiver = vm.addr(RECEIVER_PRIVATE_KEY); // Derive receiver from known private key
    address fundsReceiverManager = address(0x4);
    address fundsReceiver = address(0x5);
    
    uint256 seed = 12345;
    uint256 packPrice = 0.01 ether;
<<<<<<< HEAD
    uint256 protocolFee = 0;
    

=======
    uint256 flatFee = 0 ether;
>>>>>>> ea422cd1
    // Test bucket data
    PacksSignatureVerifierUpgradeable.BucketData[] buckets;
    PacksSignatureVerifierUpgradeable.BucketData[] bucketsMulti;

    bytes32 constant DEFAULT_ADMIN_ROLE = 0x00;
    bytes32 constant OPS_ROLE = keccak256("OPS_ROLE");

    address bob = address(0x6);
    address charlie = address(0x7);

    event Commit(
        address indexed sender,
        uint256 indexed commitId,
        address indexed receiver,
        address cosigner,
        uint256 seed,
        uint256 counter,
        uint256 packPrice,
        bytes32 bucketsHash,
        bytes32 digest,
<<<<<<< HEAD
        uint256 protocolFee
=======
        uint256 flatFee
>>>>>>> ea422cd1
    );

    event Fulfillment(
        address indexed sender,
        uint256 indexed commitId,
        uint256 rng,
        uint256 odds,
        uint256 bucketIndex,
        uint256 payout,
        address token,
        uint256 tokenId,
        uint256 amount,
        address receiver,
        PacksSignatureVerifierUpgradeable.FulfillmentOption choice,
        PacksSignatureVerifierUpgradeable.FulfillmentOption fulfillmentType,
        bytes32 digest
    );

    event CommitCancelled(uint256 indexed commitId, bytes32 digest);
    event TreasuryWithdrawal(
        address indexed sender,
        uint256 amount,
        address fundsReceiver
    );
    event EmergencyWithdrawal(
        address indexed sender,
        uint256 amount,
        address fundsReceiver
    );

    address marketplace;

    function setUp() public {
        vm.startPrank(admin);
        prng = new PRNG();

<<<<<<< HEAD
        packs = new Packs(protocolFee, fundsReceiver, address(prng), fundsReceiverManager);
=======
        packs = new Packs(flatFee, fundsReceiver, address(prng), fundsReceiverManager);
>>>>>>> ea422cd1

        vm.deal(admin, 100 ether);
        vm.deal(receiver, 100 ether);
        vm.deal(address(this), 100 ether);

        // Add cosigner
        packs.addCosigner(cosigner);

        // Setup test buckets - using single bucket to avoid validation issues
        buckets = new PacksSignatureVerifierUpgradeable.BucketData[](1);
        buckets[0] = PacksSignatureVerifierUpgradeable.BucketData({
            oddsBps: 10000, // 100% chance
            minValue: 0.01 ether,
            maxValue: 0.02 ether
        });

        bucketsMulti = new PacksSignatureVerifierUpgradeable.BucketData[](3);
        bucketsMulti[0] = PacksSignatureVerifierUpgradeable.BucketData({
            oddsBps: 3000, // 30% chance (individual probability)
            minValue: 0.01 ether,
            maxValue: 0.015 ether
        });
        bucketsMulti[1] = PacksSignatureVerifierUpgradeable.BucketData({
            oddsBps: 5000, // 50% chance (individual probability)
            minValue: 0.02 ether,
            maxValue: 0.025 ether
        });
        bucketsMulti[2] = PacksSignatureVerifierUpgradeable.BucketData({
            oddsBps: 2000, // 20% chance (individual probability)
            minValue: 0.026 ether,
            maxValue: 0.03 ether
        });

        marketplace = address(0x123);

        vm.stopPrank();
    }

    function testInitialize() public view {
        assertTrue(packs.hasRole(DEFAULT_ADMIN_ROLE, admin));
        assertTrue(packs.hasRole(OPS_ROLE, admin));

        assertEq(packs.fundsReceiver(), fundsReceiver);
        assertEq(address(packs.PRNG()), address(prng));
        assertTrue(
            packs.hasRole(
                packs.FUNDS_RECEIVER_MANAGER_ROLE(),
                fundsReceiverManager
            )
        );

        // Check default values
        assertEq(packs.minReward(), 0.01 ether);
        assertEq(packs.maxReward(), 5 ether);
        assertEq(packs.minPackPrice(), 0.01 ether);
        assertEq(packs.maxPackPrice(), 0.25 ether);
        assertEq(packs.minPackRewardMultiplier(), 5000);
        assertEq(packs.maxPackRewardMultiplier(), 300000);
    }

    function testCommitSuccess() public {
        vm.startPrank(user);
        vm.deal(user, packPrice);

        bytes memory signature = signPack(packPrice, buckets);

        // Calculate the actual digest that will be emitted
        PacksSignatureVerifierUpgradeable.CommitData
            memory commitData = PacksSignatureVerifierUpgradeable.CommitData({
                id: 0,
                receiver: receiver,
                cosigner: cosigner,
                seed: seed,
                counter: 0,
                packPrice: packPrice,
                buckets: buckets,
                packHash: packs.hashPack(
                    PacksSignatureVerifierUpgradeable.PackType.NFT,
                    packPrice,
                    buckets
                )
            });
        bytes32 digest = packs.hashCommit(commitData);

        vm.expectEmit(true, true, true, true);
        emit Commit(
            user,
            0,
            receiver,
            cosigner,
            seed,
            0,
            packPrice,
            packs.hashPack(
                PacksSignatureVerifierUpgradeable.PackType.NFT,
                packPrice,
                buckets
            ),
            digest,
<<<<<<< HEAD
            protocolFee
=======
            flatFee
>>>>>>> ea422cd1
        );

        uint256 commitId = packs.commit{value: packPrice}(
            receiver,
            cosigner,
            seed,
            PacksSignatureVerifierUpgradeable.PackType.NFT,
            buckets,
            signature
        );

        assertEq(commitId, 0);
        assertEq(packs.packCount(receiver), 1);

        // Access individual fields from the packs array using tuple destructuring
        (
            uint256 id,
            address storedReceiver,
            address storedCosigner,
            uint256 storedSeed,
            uint256 storedCounter,
            uint256 storedPackPrice,
            bytes32 storedPackHash
        ) = packs.packs(0);

        assertEq(id, 0);
        assertEq(storedReceiver, receiver);
        assertEq(storedCosigner, cosigner);
        assertEq(storedSeed, seed);
        assertEq(storedCounter, 0);
        assertEq(storedPackPrice, packPrice);
        // payoutBps is no longer used - payout amount is now passed directly
        assertEq(
            storedPackHash,
            packs.hashPack(
                PacksSignatureVerifierUpgradeable.PackType.NFT,
                packPrice,
                buckets
            )
        );

        vm.stopPrank();
    }

    function testCommitWithInvalidAmount() public {
        vm.startPrank(user);
        vm.deal(user, 0.5 ether);

        bytes memory signature = signPack(0.5 ether, buckets);

        vm.expectRevert(Errors.InvalidAmount.selector);
        packs.commit{value: 0.5 ether}(
            receiver,
            cosigner,
            seed,
            PacksSignatureVerifierUpgradeable.PackType.NFT,
            buckets,
            signature
        );

        vm.stopPrank();
    }

    function testCommitWithInvalidCosigner() public {
        vm.startPrank(user);
        vm.deal(user, packPrice);

        bytes memory signature = signPack(packPrice, buckets);

        vm.expectRevert(Errors.InvalidAddress.selector);
        packs.commit{value: packPrice}(
            receiver,
            address(0x999),
            seed,
            PacksSignatureVerifierUpgradeable.PackType.NFT,
            buckets,
            signature
        );

        vm.stopPrank();
    }

    function testCommitWithInvalidBuckets() public {
        vm.startPrank(user);
        vm.deal(user, packPrice);

        // Test empty buckets
        PacksSignatureVerifierUpgradeable.BucketData[]
            memory emptyBuckets = new PacksSignatureVerifierUpgradeable.BucketData[](
                0
            );
        bytes memory signature = signPack(packPrice, emptyBuckets);

        vm.expectRevert(Packs.InvalidBuckets.selector);
        packs.commit{value: packPrice}(
            receiver,
            cosigner,
            seed,
            PacksSignatureVerifierUpgradeable.PackType.NFT,
            emptyBuckets,
            signature
        );

        // Test too many buckets
        PacksSignatureVerifierUpgradeable.BucketData[]
            memory tooManyBuckets = new PacksSignatureVerifierUpgradeable.BucketData[](
                6
            );
        for (uint256 i = 0; i < 6; i++) {
            tooManyBuckets[i] = PacksSignatureVerifierUpgradeable.BucketData({
                oddsBps: 1666,
                minValue: 0.01 ether,
                maxValue: 0.02 ether
            });
        }
        signature = signPack(packPrice, tooManyBuckets);

        vm.expectRevert(Packs.InvalidBuckets.selector);
        packs.commit{value: packPrice}(
            receiver,
            cosigner,
            seed,
            PacksSignatureVerifierUpgradeable.PackType.NFT,
            tooManyBuckets,
            signature
        );

        vm.stopPrank();
    }

    function testCommitWithInvalidBucketValues() public {
        vm.startPrank(user);
        vm.deal(user, packPrice);

        // Test bucket with zero values
        PacksSignatureVerifierUpgradeable.BucketData[]
            memory invalidBuckets = new PacksSignatureVerifierUpgradeable.BucketData[](
                1
            );
        invalidBuckets[0] = PacksSignatureVerifierUpgradeable.BucketData({
            oddsBps: 10000,
            minValue: 0,
            maxValue: 0.1 ether
        });
        bytes memory signature = signPack(packPrice, invalidBuckets);

        vm.expectRevert(Packs.InvalidReward.selector);
        packs.commit{value: packPrice}(
            receiver,
            cosigner,
            seed,
            PacksSignatureVerifierUpgradeable.PackType.NFT,
            invalidBuckets,
            signature
        );

        vm.stopPrank();
    }

    function testCommitWithBucketValuesOutOfPackPriceRange() public {
        vm.startPrank(user);
        vm.deal(user, packPrice);

        // Test bucket with min value less than pack price
        PacksSignatureVerifierUpgradeable.BucketData[]
            memory invalidBuckets = new PacksSignatureVerifierUpgradeable.BucketData[](
                1
            );
        invalidBuckets[0] = PacksSignatureVerifierUpgradeable.BucketData({
            oddsBps: 10000,
            minValue: 0.004 ether,
            maxValue: 0.4 ether
        });
        bytes memory signature = signPack(packPrice, invalidBuckets);

        vm.expectRevert(Packs.InvalidReward.selector);
        packs.commit{value: packPrice}(
            receiver,
            cosigner,
            seed,
            PacksSignatureVerifierUpgradeable.PackType.NFT,
            invalidBuckets,
            signature
        );
    }

    function testCommitWithInvalidBucketRanges() public {
        vm.startPrank(user);
        vm.deal(user, packPrice);

        // Test overlapping bucket ranges
        PacksSignatureVerifierUpgradeable.BucketData[]
            memory overlappingBuckets = new PacksSignatureVerifierUpgradeable.BucketData[](
                2
            );
        overlappingBuckets[0] = PacksSignatureVerifierUpgradeable.BucketData({
            oddsBps: 5000,
            minValue: 0.01 ether,
            maxValue: 0.02 ether
        });
        overlappingBuckets[1] = PacksSignatureVerifierUpgradeable.BucketData({
            oddsBps: 5000,
            minValue: 0.015 ether, // Overlaps with previous bucket
            maxValue: 0.025 ether
        });
        bytes memory signature = signPack(packPrice, overlappingBuckets);

        vm.expectRevert(Packs.InvalidBuckets.selector);
        packs.commit{value: packPrice}(
            receiver,
            cosigner,
            seed,
            PacksSignatureVerifierUpgradeable.PackType.NFT,
            overlappingBuckets,
            signature
        );

        vm.stopPrank();
    }

    function testCommitWithInvalidOdds() public {
        vm.startPrank(user);
        vm.deal(user, packPrice);

        // Test non-cumulative odds
        PacksSignatureVerifierUpgradeable.BucketData[]
            memory invalidOddsBuckets = new PacksSignatureVerifierUpgradeable.BucketData[](
                2
            );
        invalidOddsBuckets[0] = PacksSignatureVerifierUpgradeable.BucketData({
            oddsBps: 6000,
            minValue: 0.01 ether,
            maxValue: 0.02 ether
        });
        invalidOddsBuckets[1] = PacksSignatureVerifierUpgradeable.BucketData({
            oddsBps: 5000, // Total odds = 11000, should be 10000
            minValue: 0.025 ether,
            maxValue: 0.03 ether
        });
        bytes memory signature = signPack(packPrice, invalidOddsBuckets);

        vm.expectRevert(Packs.InvalidBuckets.selector);
        packs.commit{value: packPrice}(
            receiver,
            cosigner,
            seed,
            PacksSignatureVerifierUpgradeable.PackType.NFT,
            invalidOddsBuckets,
            signature
        );

        vm.stopPrank();
    }

    function testCommitWithInvalidSignature() public {
        vm.startPrank(user);
        vm.deal(user, packPrice);

        bytes memory wrongSignature = signPack(packPrice + 0.1 ether, buckets);

        vm.expectRevert(Errors.InvalidAddress.selector);
        packs.commit{value: packPrice}(
            receiver,
            cosigner,
            seed,
            PacksSignatureVerifierUpgradeable.PackType.NFT,
            buckets,
            wrongSignature
        );

        vm.stopPrank();
    }

    function testFulfillSuccess() public {
        // Create commit
        vm.startPrank(user);
        vm.deal(user, packPrice);
        bytes memory packSignature = signPack(packPrice, buckets);
        uint256 commitId = packs.commit{value: packPrice}(
            receiver,
            cosigner,
            seed,
            PacksSignatureVerifierUpgradeable.PackType.NFT,
            buckets,
            packSignature
        );

        // Fund contract treasury properly and cosigner
        vm.deal(user, 10 ether);
        (bool success, ) = payable(address(packs)).call{value: 10 ether}("");
        require(success, "Failed to fund contract");
        vm.deal(cosigner, 5 ether);
        vm.stopPrank();

        // Calculate the actual digest that will be emitted
        PacksSignatureVerifierUpgradeable.CommitData
            memory commitData = PacksSignatureVerifierUpgradeable.CommitData({
                id: commitId,
                receiver: receiver,
                cosigner: cosigner,
                seed: seed,
                counter: 0,
                packPrice: packPrice,
                buckets: buckets,
                packHash: packs.hashPack(
                    PacksSignatureVerifierUpgradeable.PackType.NFT,
                    packPrice,
                    buckets
                )
            });
        bytes32 digest = packs.hashCommit(commitData);

        // Now fulfill with payout
        uint256 orderAmount = 0.015 ether; // Within bucket 0 range
        uint256 expectedPayoutAmount = 0.0135 ether; // 90% of 0.015 ether
        bytes memory fulfillmentSignature = signFulfillment(
            commitId,
            receiver,
            seed,
            0,
            packPrice,
            buckets,
            marketplace,
            orderAmount,
            "",
            address(0),
            0,
            expectedPayoutAmount,
            PacksSignatureVerifierUpgradeable.FulfillmentOption.Payout,
            cosigner
        );
        bytes memory choiceSignature = signFulfillment(
            commitId,
            receiver,
            seed,
            0,
            packPrice,
            buckets,
            marketplace,
            orderAmount,
            "",
            address(0),
            0,
            expectedPayoutAmount,
            PacksSignatureVerifierUpgradeable.FulfillmentOption.Payout,
            cosigner
        );

        // Calculate RNG and bucket selection
        bytes memory commitSignature = signCommit(
            commitId,
            receiver,
            seed,
            0,
            packPrice,
            buckets
        );
        uint256 rng = prng.rng(commitSignature);

        vm.expectEmit(true, true, false, true);
        emit Fulfillment(
            cosigner,
            commitId,
            rng,
            10000,
            0,
            expectedPayoutAmount,
            address(0),
            0,
            0,
            receiver,
            PacksSignatureVerifierUpgradeable.FulfillmentOption.Payout,
            PacksSignatureVerifierUpgradeable.FulfillmentOption.Payout,
            digest
        );

        vm.prank(cosigner);
        packs.fulfill(
            commitId,
            marketplace, // marketplace
            "", // orderData
            orderAmount,
            address(0), // token
            0, // tokenId
            expectedPayoutAmount, // payoutAmount
            commitSignature,
            fulfillmentSignature,
            PacksSignatureVerifierUpgradeable.FulfillmentOption.Payout
        );

        assertTrue(packs.isFulfilled(commitId));
    }

    function testFulfillWithNFT() public {
        // Create commit
        vm.startPrank(user);
        vm.deal(user, packPrice);
        bytes memory packSignature = signPack(packPrice, buckets);
        uint256 commitId = packs.commit{value: packPrice}(
            receiver,
            cosigner,
            seed,
            PacksSignatureVerifierUpgradeable.PackType.NFT,
            buckets,
            packSignature
        );

        // Fund contract treasury properly and cosigner
        vm.deal(user, 10 ether);
        (bool success, ) = payable(address(packs)).call{value: 10 ether}("");
        require(success, "Failed to fund contract");
        vm.deal(cosigner, 5 ether);
        vm.stopPrank();

        // Calculate RNG and bucket selection
        bytes memory commitSignature = signCommit(
            commitId,
            receiver,
            seed,
            0,
            packPrice,
            buckets
        );
        uint256 rng = prng.rng(commitSignature);

        // Now fulfill with NFT - use proper amount within bucket range
        uint256 orderAmount = 0.015 ether; // Within bucket range (0.01-0.02)
        address marketplace = address(0x123);
        address token = address(0x123);
        uint256 tokenId = 1;
        bytes memory orderData = hex"00";

        // Calculate the actual digest that will be emitted
        PacksSignatureVerifierUpgradeable.CommitData
            memory commitData = PacksSignatureVerifierUpgradeable.CommitData({
                id: commitId,
                receiver: receiver,
                cosigner: cosigner,
                seed: seed,
                counter: 0,
                packPrice: packPrice,
                buckets: buckets,
                packHash: packs.hashPack(
                    PacksSignatureVerifierUpgradeable.PackType.NFT,
                    packPrice,
                    buckets
                )
            });
        bytes32 digest = packs.hashCommit(commitData);
        bytes memory fulfillmentSignature = signFulfillment(
            commitId,
            receiver,
            seed,
            0,
            packPrice,
            buckets,
            marketplace,
            orderAmount,
            orderData,
            token,
            tokenId,
            0.012 ether, // payoutAmount (must be within bucket range even for NFT)
            PacksSignatureVerifierUpgradeable.FulfillmentOption.NFT,
            cosigner
        );

        vm.expectEmit(true, true, false, true);
        emit Fulfillment(
            cosigner,
            commitId,
            rng,
            10000,
            0,
            0,
            token,
            tokenId,
            orderAmount,
            receiver,
            PacksSignatureVerifierUpgradeable.FulfillmentOption.NFT,
            PacksSignatureVerifierUpgradeable.FulfillmentOption.NFT,
            digest
        );

        vm.prank(cosigner);
        packs.fulfill(
            commitId,
            marketplace,
            orderData,
            orderAmount,
            token,
            tokenId,
            0.012 ether, // payoutAmount (must be within bucket range even for NFT)
            commitSignature,
            fulfillmentSignature,
            PacksSignatureVerifierUpgradeable.FulfillmentOption.NFT
        );

        assertTrue(packs.isFulfilled(commitId));
    }

    function testFulfillWithInvalidCosignerSignature() public {
        // Create commit
        vm.startPrank(user);
        vm.deal(user, packPrice);
        bytes memory packSignature = signPack(packPrice, buckets);
        uint256 commitId = packs.commit{value: packPrice}(
            receiver,
            cosigner,
            seed,
            PacksSignatureVerifierUpgradeable.PackType.NFT,
            buckets,
            packSignature
        );

        // Fund contract treasury properly
        vm.deal(user, 10 ether);
        (bool success, ) = payable(address(packs)).call{value: 10 ether}("");
        require(success, "Failed to fund contract");
        vm.stopPrank();

        // Calculate the commit digest
        PacksSignatureVerifierUpgradeable.CommitData
            memory commitData = PacksSignatureVerifierUpgradeable.CommitData({
                id: commitId,
                receiver: receiver,
                cosigner: cosigner,
                seed: seed,
                counter: 0,
                packPrice: packPrice,
                buckets: buckets,
                packHash: packs.hashPack(
                    PacksSignatureVerifierUpgradeable.PackType.NFT,
                    packPrice,
                    buckets
                )
            });
        bytes32 digest = packs.hashCommit(commitData);

        uint256 orderAmount = 0.015 ether;
        bytes memory fulfillmentSignature = signFulfillment(
            commitId,
            receiver,
            seed,
            0,
            packPrice,
            buckets,
            marketplace,
            orderAmount,
            "",
            address(0),
            0,
            0.0135 ether, // payoutAmount
            PacksSignatureVerifierUpgradeable.FulfillmentOption.Payout,
            cosigner
        );
        bytes memory choiceSignature = signFulfillment(
            commitId,
            receiver,
            seed,
            0,
            packPrice,
            buckets,
            marketplace,
            orderAmount,
            "",
            address(0),
            0,
            0.0135 ether, // payoutAmount
            PacksSignatureVerifierUpgradeable.FulfillmentOption.Payout,
            cosigner
        );
        bytes memory commitSignature = signCommit(
            commitId,
            receiver,
            seed,
            0,
            packPrice,
            buckets,
            bob
        );

        vm.prank(cosigner);
        vm.expectRevert(Errors.InvalidAddress.selector);
        packs.fulfill(
            commitId,
            marketplace,
            "",
            orderAmount,
            address(0),
            0,
            0.0135 ether, // payoutAmount
            commitSignature,
            fulfillmentSignature,
            PacksSignatureVerifierUpgradeable.FulfillmentOption.Payout
        );
    }

    function testFulfillWithInvalidCosigner() public {
        // Create commit
        vm.startPrank(user);
        vm.deal(user, packPrice);
        bytes memory packSignature = signPack(packPrice, buckets);
        uint256 commitId = packs.commit{value: packPrice}(
            receiver,
            cosigner,
            seed,
            PacksSignatureVerifierUpgradeable.PackType.NFT,
            buckets,
            packSignature
        );

        // Fund contract treasury properly and cosigner
        vm.deal(user, 10 ether);
        (bool success, ) = payable(address(packs)).call{value: 10 ether}("");
        require(success, "Failed to fund contract");
        vm.deal(cosigner, 5 ether);
        vm.stopPrank();

        // Calculate the actual digest that will be emitted
        PacksSignatureVerifierUpgradeable.CommitData
            memory commitData = PacksSignatureVerifierUpgradeable.CommitData({
                id: commitId,
                receiver: receiver,
                cosigner: cosigner,
                seed: seed,
                counter: 0,
                packPrice: packPrice,
                buckets: buckets,
                packHash: packs.hashPack(
                    PacksSignatureVerifierUpgradeable.PackType.NFT,
                    packPrice,
                    buckets
                )
            });
        bytes32 digest = packs.hashCommit(commitData);

        // Now fulfill with payout
        uint256 orderAmount = 0.03 ether; // Within bucket 0 range
        uint256 expectedPayoutAmount = 0.027 ether; // 90% of 0.03 ether
        bytes memory fulfillmentSignature = signFulfillment(
            commitId,
            receiver,
            seed,
            0,
            packPrice,
            buckets,
            marketplace,
            orderAmount,
            "",
            address(0),
            0,
            expectedPayoutAmount,
            PacksSignatureVerifierUpgradeable.FulfillmentOption.Payout,
            cosigner
        );

        bytes memory commitSignature = signCommit(
            commitId,
            receiver,
            seed,
            0,
            packPrice,
            buckets
        );

        vm.prank(bob);
        vm.expectRevert(Errors.Unauthorized.selector);
        packs.fulfill(
            commitId,
            marketplace, // marketplace
            "", // orderData
            orderAmount,
            address(0), // token
            0, // tokenId
            expectedPayoutAmount, // payoutAmount
            commitSignature,
            fulfillmentSignature,
            PacksSignatureVerifierUpgradeable.FulfillmentOption.Payout
        );

        assertFalse(packs.isFulfilled(commitId));
    }

    function testFulfillWithInvalidOrderAmount() public {
        // Create commit
        vm.startPrank(user);
        vm.deal(user, packPrice);
        bytes memory packSignature = signPack(packPrice, buckets);
        uint256 commitId = packs.commit{value: packPrice}(
            receiver,
            cosigner,
            seed,
            PacksSignatureVerifierUpgradeable.PackType.NFT,
            buckets,
            packSignature
        );

        // Fund contract treasury properly
        vm.deal(user, 10 ether);
        (bool success, ) = payable(address(packs)).call{value: 10 ether}("");
        require(success, "Failed to fund contract");
        vm.stopPrank();

        // Calculate RNG and bucket selection
        bytes memory commitSignature = signCommit(
            commitId,
            receiver,
            seed,
            0,
            packPrice,
            buckets
        );
        uint256 rng = prng.rng(commitSignature);

        // Calculate the commit digest
        PacksSignatureVerifierUpgradeable.CommitData
            memory commitData = PacksSignatureVerifierUpgradeable.CommitData({
                id: commitId,
                receiver: receiver,
                cosigner: cosigner,
                seed: seed,
                counter: 0,
                packPrice: packPrice,
                buckets: buckets,
                packHash: packs.hashPack(
                    PacksSignatureVerifierUpgradeable.PackType.NFT,
                    packPrice,
                    buckets
                )
            });
        bytes32 digest = packs.hashCommit(commitData);

        // Try to fulfill with order amount outside bucket range
        uint256 orderAmount = 2 ether; // Outside all bucket ranges
        bytes memory fulfillmentSignature = signFulfillment(
            commitId,
            receiver,
            seed,
            0,
            packPrice,
            buckets,
            marketplace,
            orderAmount,
            "",
            address(0),
            0,
            1.8 ether, // payoutAmount (90% of 2 ether)
            PacksSignatureVerifierUpgradeable.FulfillmentOption.Payout,
            cosigner
        );

        vm.prank(cosigner);
        vm.expectRevert(Errors.InvalidAmount.selector);
        packs.fulfill(
            commitId,
            marketplace,
            "",
            orderAmount,
            address(0),
            0,
            1.8 ether, // payoutAmount (90% of 2 ether)
            commitSignature,
            fulfillmentSignature,
            PacksSignatureVerifierUpgradeable.FulfillmentOption.Payout
        );
    }

    function testFulfillWithInvalidOrderHash() public {
        // Create commit
        vm.startPrank(user);
        vm.deal(user, packPrice);
        bytes memory packSignature = signPack(packPrice, buckets);
        uint256 commitId = packs.commit{value: packPrice}(
            receiver,
            cosigner,
            seed,
            PacksSignatureVerifierUpgradeable.PackType.NFT,
            buckets,
            packSignature
        );

        // Fund contract treasury properly
        vm.deal(user, 10 ether);
        (bool success, ) = payable(address(packs)).call{value: 10 ether}("");
        require(success, "Failed to fund contract");
        vm.stopPrank();

        // Calculate RNG and bucket selection
        bytes memory commitSignature = signCommit(
            commitId,
            receiver,
            seed,
            0,
            packPrice,
            buckets
        );
        uint256 rng = prng.rng(commitSignature);

        // Calculate the commit digest
        PacksSignatureVerifierUpgradeable.CommitData
            memory commitData = PacksSignatureVerifierUpgradeable.CommitData({
                id: commitId,
                receiver: receiver,
                cosigner: cosigner,
                seed: seed,
                counter: 0,
                packPrice: packPrice,
                buckets: buckets,
                packHash: packs.hashPack(
                    PacksSignatureVerifierUpgradeable.PackType.NFT,
                    packPrice,
                    buckets
                )
            });
        bytes32 digest = packs.hashCommit(commitData);

        // First fulfill
        uint256 orderAmount = 0.015 ether;
        bytes memory fulfillmentSignature = signFulfillment(
            commitId,
            receiver,
            seed,
            0,
            packPrice,
            buckets,
            marketplace,
            orderAmount,
            "",
            address(0),
            0,
            0.0135 ether, // payoutAmount
            PacksSignatureVerifierUpgradeable.FulfillmentOption.Payout,
            cosigner
        );

        vm.prank(cosigner);
        packs.fulfill(
            commitId,
            marketplace,
            "",
            orderAmount,
            address(0),
            0,
            0.0135 ether, // payoutAmount
            commitSignature,
            fulfillmentSignature,
            PacksSignatureVerifierUpgradeable.FulfillmentOption.Payout
        );

        // Try to fulfill again with different order data - but this will fail with AlreadyFulfilled first
        vm.prank(cosigner);
        vm.expectRevert(Packs.AlreadyFulfilled.selector);
        packs.fulfill(
            commitId,
            marketplace,
            "different",
            orderAmount,
            address(0),
            0,
            0.0135 ether, // payoutAmount
            commitSignature,
            fulfillmentSignature,
            PacksSignatureVerifierUpgradeable.FulfillmentOption.Payout
        );
    }

    function testFulfillAlreadyFulfilled() public {
        // Create and fulfill commit
        vm.startPrank(user);
        vm.deal(user, packPrice);
        bytes memory packSignature = signPack(packPrice, buckets);
        uint256 commitId = packs.commit{value: packPrice}(
            receiver,
            cosigner,
            seed,
            PacksSignatureVerifierUpgradeable.PackType.NFT,
            buckets,
            packSignature
        );

        vm.deal(cosigner, 20 ether);
        vm.stopPrank();

        // Calculate RNG and bucket selection
        bytes memory commitSignature = signCommit(
            commitId,
            receiver,
            seed,
            0,
            packPrice,
            buckets
        );
        uint256 rng = prng.rng(commitSignature);

        // Calculate the commit digest
        PacksSignatureVerifierUpgradeable.CommitData
            memory commitData = PacksSignatureVerifierUpgradeable.CommitData({
                id: commitId,
                receiver: receiver,
                cosigner: cosigner,
                seed: seed,
                counter: 0,
                packPrice: packPrice,
                buckets: buckets,
                packHash: packs.hashPack(
                    PacksSignatureVerifierUpgradeable.PackType.NFT,
                    packPrice,
                    buckets
                )
            });
        bytes32 digest = packs.hashCommit(commitData);

        uint256 orderAmount = 0.015 ether;
        bytes memory fulfillmentSignature = signFulfillment(
            commitId,
            receiver,
            seed,
            0,
            packPrice,
            buckets,
            marketplace,
            orderAmount,
            "",
            address(0),
            0,
            0.0135 ether, // payoutAmount
            PacksSignatureVerifierUpgradeable.FulfillmentOption.Payout,
            cosigner
        );

        // Call fulfill with some ETH value to fund the treasury
        vm.prank(cosigner);
        packs.fulfill{value: 10 ether}(
            commitId,
            marketplace,
            "",
            orderAmount,
            address(0),
            0,
            0.0135 ether, // payoutAmount
            commitSignature,
            fulfillmentSignature,
            PacksSignatureVerifierUpgradeable.FulfillmentOption.Payout
        );

        // Try to fulfill again
        vm.prank(cosigner);
        vm.expectRevert(Packs.AlreadyFulfilled.selector);
        packs.fulfill{value: 0}(
            commitId,
            marketplace,
            "",
            orderAmount,
            address(0),
            0,
            0.0135 ether, // payoutAmount
            commitSignature,
            fulfillmentSignature,
            PacksSignatureVerifierUpgradeable.FulfillmentOption.Payout
        );
    }

    function testCancelCommit() public {
        vm.startPrank(admin);
        packs.setCommitCancellableTime(1 days);
        vm.stopPrank();

        // Create commit
        vm.startPrank(user);
        vm.deal(user, packPrice);
        bytes memory packSignature = signPack(packPrice, buckets);
        uint256 commitId = packs.commit{value: packPrice}(
            user, // receiver
            cosigner,
            seed,
            PacksSignatureVerifierUpgradeable.PackType.NFT,
            buckets,
            packSignature
        );

        uint256 initialBalance = user.balance;
        vm.stopPrank();

        // Wait for cancellation time
        vm.warp(block.timestamp + 2 days);

        // Calculate the actual digest that will be emitted
        PacksSignatureVerifierUpgradeable.CommitData
            memory commitData = PacksSignatureVerifierUpgradeable.CommitData({
                id: commitId,
                receiver: user,
                cosigner: cosigner,
                seed: seed,
                counter: 0,
                packPrice: packPrice,
                buckets: buckets,
                packHash: packs.hashPack(
                    PacksSignatureVerifierUpgradeable.PackType.NFT,
                    packPrice,
                    buckets
                )
            });
        bytes32 digest = packs.hashCommit(commitData);

        vm.expectEmit(true, false, false, true);
        emit CommitCancelled(commitId, digest);

        vm.prank(cosigner);
        packs.cancel(commitId);

        assertTrue(packs.isCancelled(commitId));
        assertEq(user.balance, initialBalance + packPrice);
    }

    function testCancelCommitFromCosigner() public {
        vm.startPrank(admin);
        packs.setCommitCancellableTime(1 days);
        vm.stopPrank();

        // Create commit
        vm.startPrank(user);
        vm.deal(user, packPrice);
        bytes memory packSignature = signPack(packPrice, buckets);
        uint256 commitId = packs.commit{value: packPrice}(
            user, // receiver
            cosigner,
            seed,
            PacksSignatureVerifierUpgradeable.PackType.NFT,
            buckets,
            packSignature
        );

        uint256 initialBalance = user.balance;
        vm.stopPrank();

        // Wait for cancellation time
        vm.warp(block.timestamp + 2 days);

        // Calculate the actual digest that will be emitted
        PacksSignatureVerifierUpgradeable.CommitData
            memory commitData = PacksSignatureVerifierUpgradeable.CommitData({
                id: commitId,
                receiver: user,
                cosigner: cosigner,
                seed: seed,
                counter: 0,
                packPrice: packPrice,
                buckets: buckets,
                packHash: packs.hashPack(
                    PacksSignatureVerifierUpgradeable.PackType.NFT,
                    packPrice,
                    buckets
                )
            });
        bytes32 digest = packs.hashCommit(commitData);

        vm.expectEmit(true, false, false, true);
        emit CommitCancelled(commitId, digest);

        vm.prank(cosigner);
        packs.cancel(commitId);
        vm.stopPrank();

        assertTrue(packs.isCancelled(commitId));
        assertEq(user.balance, initialBalance + packPrice);
    }

    function testCancelCommitNotCancellable() public {
        vm.startPrank(admin);
        packs.setCommitCancellableTime(1 days);
        vm.stopPrank();

        // Create commit
        vm.startPrank(user);
        vm.deal(user, packPrice);
        bytes memory packSignature = signPack(packPrice, buckets);
        uint256 commitId = packs.commit{value: packPrice}(
            user, // receiver
            cosigner,
            seed,
            PacksSignatureVerifierUpgradeable.PackType.NFT,
            buckets,
            packSignature
        );
        vm.stopPrank();

        // Try to cancel before cancellation time as cosigner
        vm.prank(cosigner);
        vm.expectRevert(Packs.CommitNotCancellable.selector);
        packs.cancel(commitId);
    }

    function testCancelCommitNotOwner() public {
        vm.startPrank(admin);
        packs.setCommitCancellableTime(1 days);
        vm.stopPrank();

        // Create commit
        vm.startPrank(user);
        vm.deal(user, packPrice);
        bytes memory packSignature = signPack(packPrice, buckets);
        uint256 commitId = packs.commit{value: packPrice}(
            user, // receiver
            cosigner,
            seed,
            PacksSignatureVerifierUpgradeable.PackType.NFT,
            buckets,
            packSignature
        );
        vm.stopPrank();

        // Wait for cancellation time
        vm.warp(block.timestamp + 2 days);

        // Try to cancel as non-cosigner
        vm.expectRevert(Packs.InvalidCommitOwner.selector);
        vm.prank(bob);
        packs.cancel(commitId);
    }

    function testWithdrawTreasurySuccess() public {
        uint256 withdrawAmount = 1 ether;
        // Fund the treasury properly by sending ETH to the contract
        vm.deal(address(this), withdrawAmount);
        (bool success, ) = payable(address(packs)).call{value: withdrawAmount}(
            ""
        );
        require(success, "Failed to fund contract");

        uint256 initialBalance = fundsReceiver.balance;

        vm.expectEmit(true, false, false, true);
        emit TreasuryWithdrawal(admin, withdrawAmount, fundsReceiver);

        vm.prank(admin);
        packs.withdrawTreasury(withdrawAmount);

        assertEq(fundsReceiver.balance, initialBalance + withdrawAmount);
    }

    function testWithdrawTreasuryInsufficientBalance() public {
        vm.expectRevert(Errors.InsufficientBalance.selector);
        vm.prank(admin);
        packs.withdrawTreasury(1 ether);
    }

    function testPackRevenueForwardedOnFulfill() public {
        // Commit a pack
        vm.startPrank(user);
        vm.deal(user, packPrice);
        bytes memory packSignature = signPack(packPrice, buckets);
        uint256 commitId = packs.commit{value: packPrice}(
            receiver,
            cosigner,
            seed,
            PacksSignatureVerifierUpgradeable.PackType.NFT,
            buckets,
            packSignature
        );
        vm.stopPrank();

        // Build fulfillment signatures
        bytes memory commitSignature = signCommit(
            commitId,
            receiver,
            seed,
            0,
            packPrice,
            buckets
        );

        uint256 orderAmount = 0.015 ether;
        bytes memory fulfillmentSignature = signFulfillment(
            commitId,
            receiver,
            seed,
            0,
            packPrice,
            buckets,
            marketplace,
            orderAmount,
            "",
            address(0),
            0,
            0.0135 ether, // payoutAmount
            PacksSignatureVerifierUpgradeable.FulfillmentOption.Payout,
            cosigner
        );

        uint256 initialTreasuryBalance = packs.treasuryBalance();

        // Funds cosigner
        vm.deal(cosigner, 1 ether);

        // Fulfill; provide some ETH to treasury to cover order
        vm.prank(cosigner);
        packs.fulfill{value: 1 ether}(
            commitId,
            marketplace,
            "",
            orderAmount,
            address(0),
            0,
            0.0135 ether, // payoutAmount
            commitSignature,
            fulfillmentSignature,
            PacksSignatureVerifierUpgradeable.FulfillmentOption.Payout
        );

        // Treasury should have grown by:
        // + pack price (from commit) 
        // + 1 ether (from fulfill call)
        // - payout amount (to user)
        // (remainder now stays in treasury)
        uint256 expectedTreasuryBalance = initialTreasuryBalance + packPrice + 1 ether - 0.0135 ether;
        assertEq(
            packs.treasuryBalance(),
            expectedTreasuryBalance
        );
    }

    function testPackRevenueForwardedOnFulfillNFT() public {
        // Commit a pack
        vm.startPrank(user);
        vm.deal(user, packPrice);
        bytes memory packSignature = signPack(packPrice, buckets);
        uint256 commitId = packs.commit{value: packPrice}(
            receiver,
            cosigner,
            seed,
            PacksSignatureVerifierUpgradeable.PackType.NFT,
            buckets,
            packSignature
        );
        vm.stopPrank();

        // Build fulfillment signatures for NFT choice
        bytes memory commitSignature = signCommit(
            commitId,
            receiver,
            seed,
            0,
            packPrice,
            buckets
        );

        uint256 orderAmount = 0.015 ether; // within bucket range
        uint256 payoutAmount = 0.0135 ether;
        bytes memory orderData = hex"";
        address token = address(0x123);
        uint256 tokenId = 1;

        bytes memory fulfillmentSignature = signFulfillment(
            commitId,
            receiver,
            seed,
            0,
            packPrice,
            buckets,
            marketplace,
            orderAmount,
            orderData,
            token,
            tokenId,
            0.012 ether, // payoutAmount (must be within bucket range even for NFT)
            PacksSignatureVerifierUpgradeable.FulfillmentOption.NFT,
            cosigner
        );

        uint256 initialTreasuryBalance = packs.treasuryBalance();

        // Funds cosigner
        vm.deal(cosigner, 1 ether);

        // Fulfill; send enough ETH to treasury to cover order amount
        vm.prank(cosigner);
        packs.fulfill{value: 1 ether}(
            commitId,
            marketplace,
            orderData,
            orderAmount,
            token,
            tokenId,
            0.012 ether, // payoutAmount (must be within bucket range even for NFT)
            commitSignature,
            fulfillmentSignature,
            PacksSignatureVerifierUpgradeable.FulfillmentOption.NFT
        );

        // Treasury should have grown by pack price plus 1 ether (from fulfill call) minus order amount (for NFT purchase)
        uint256 expectedTreasuryBalance = initialTreasuryBalance + packPrice + 1 ether - orderAmount;
        assertEq(
            packs.treasuryBalance(),
            expectedTreasuryBalance
        );
    }

    function testEmergencyWithdraw() public {
        // Create commit
        vm.startPrank(user);
        vm.deal(user, packPrice);
        bytes memory packSignature = signPack(packPrice, buckets);
        packs.commit{value: packPrice}(
            receiver,
            cosigner,
            seed,
            PacksSignatureVerifierUpgradeable.PackType.NFT,
            buckets,
            packSignature
        );

        vm.deal(address(packs), address(packs).balance + 5 ether);
        vm.stopPrank();

        uint256 initialBalance = fundsReceiver.balance;

        vm.prank(admin);
        packs.emergencyWithdraw();

        assertEq(fundsReceiver.balance, initialBalance + 5 ether + packPrice);
        assertTrue(packs.paused());
    }

    // Helper functions for signing
    function signPack(
        uint256 packPrice_,
        PacksSignatureVerifierUpgradeable.BucketData[] memory buckets_
    ) internal view returns (bytes memory) {
        return signPack(packPrice_, buckets_, cosigner);
    }

    function signPack(
        uint256 packPrice_,
        PacksSignatureVerifierUpgradeable.BucketData[] memory buckets_,
        address signer_
    ) internal view returns (bytes memory) {
        bytes32 packHash = packs.hashPack(
            PacksSignatureVerifierUpgradeable.PackType.NFT,
            packPrice_,
            buckets_
        );

        // Find the private key for the signer
        uint256 privateKey;
        if (signer_ == cosigner) {
            privateKey = COSIGNER_PRIVATE_KEY;
        } else if (signer_ == bob) {
            privateKey = 5678; // bob's private key
        } else if (signer_ == charlie) {
            privateKey = 9012; // charlie's private key
        } else {
            // For any other address, generate a deterministic private key
            privateKey = uint256(keccak256(abi.encodePacked(signer_)));
        }

        (uint8 v, bytes32 r, bytes32 s) = vm.sign(privateKey, packHash);
        return abi.encodePacked(r, s, v);
    }

    function signCommit(
        uint256 commitId_,
        address receiver_,
        uint256 seed_,
        uint256 counter_,
        uint256 packPrice_,
        PacksSignatureVerifierUpgradeable.BucketData[] memory buckets_
    ) internal view returns (bytes memory) {
        return
            signCommit(
                commitId_,
                receiver_,
                seed_,
                counter_,
                packPrice_,
                buckets_,
                cosigner
            );
    }

    function signCommit(
        uint256 commitId_,
        address receiver_,
        uint256 seed_,
        uint256 counter_,
        uint256 packPrice_,
        PacksSignatureVerifierUpgradeable.BucketData[] memory buckets_,
        address signer_
    ) internal view returns (bytes memory) {
        PacksSignatureVerifierUpgradeable.CommitData
            memory commitData = PacksSignatureVerifierUpgradeable.CommitData({
                id: commitId_,
                receiver: receiver_,
                cosigner: cosigner,
                seed: seed_,
                counter: counter_,
                packPrice: packPrice_,
                buckets: buckets_,
                packHash: packs.hashPack(
                    PacksSignatureVerifierUpgradeable.PackType.NFT,
                    packPrice_,
                    buckets_
                )
            });

        bytes32 digest = packs.hashCommit(commitData);

        // Find the private key for the signer
        uint256 privateKey;
        if (signer_ == cosigner) {
            privateKey = COSIGNER_PRIVATE_KEY;
        } else if (signer_ == bob) {
            privateKey = 5678; // bob's private key
        } else if (signer_ == charlie) {
            privateKey = 9012; // charlie's private key
        } else {
            // For any other address, generate a deterministic private key
            privateKey = uint256(keccak256(abi.encodePacked(signer_)));
        }

        (uint8 v, bytes32 r, bytes32 s) = vm.sign(privateKey, digest);
        return abi.encodePacked(r, s, v);
    }

    // Universal fulfillment signature helper
    function signFulfillment(
        uint256 commitId_,
        address receiver_,
        uint256 seed_,
        uint256 counter_,
        uint256 packPrice_,
        PacksSignatureVerifierUpgradeable.BucketData[] memory buckets_,
        address marketplace_,
        uint256 orderAmount_,
        bytes memory orderData_,
        address token_,
        uint256 tokenId_,
        uint256 payoutAmount_,
        PacksSignatureVerifierUpgradeable.FulfillmentOption choice_,
        address signer_
    ) internal view returns (bytes memory) {
        PacksSignatureVerifierUpgradeable.CommitData
            memory commitData = PacksSignatureVerifierUpgradeable.CommitData({
                id: commitId_,
                receiver: receiver_,
                cosigner: cosigner,
                seed: seed_,
                counter: counter_,
                packPrice: packPrice_,
                buckets: buckets_,
                packHash: packs.hashPack(
                    PacksSignatureVerifierUpgradeable.PackType.NFT,
                    packPrice_,
                    buckets_
                )
            });
        bytes32 digest = packs.hashCommit(commitData);
        bytes32 fulfillmentHash = packs.hashFulfillment(
            digest,
            marketplace_,
            orderAmount_,
            orderData_,
            token_,
            tokenId_,
            payoutAmount_,
            choice_
        );
        uint256 privateKey;
        if (signer_ == cosigner) {
            privateKey = COSIGNER_PRIVATE_KEY;
        } else if (signer_ == receiver) {
            privateKey = RECEIVER_PRIVATE_KEY;
        } else if (signer_ == bob) {
            privateKey = 9999; // Different from RECEIVER_PRIVATE_KEY
        } else if (signer_ == charlie) {
            privateKey = 9012;
        } else {
            privateKey = uint256(keccak256(abi.encodePacked(signer_)));
        }
        (uint8 v, bytes32 r, bytes32 s) = vm.sign(privateKey, fulfillmentHash);
        return abi.encodePacked(r, s, v);
    }

    function testInvalidPackHashSigner() public {
        // Test that fulfill reverts if the commit is not signed by the cosigner
        vm.startPrank(user);
        vm.deal(user, packPrice);
        bytes memory packSignature = signPack(packPrice, buckets);
        uint256 commitId = packs.commit{value: packPrice}(
            receiver,
            cosigner,
            seed,
            PacksSignatureVerifierUpgradeable.PackType.NFT,
            buckets,
            packSignature
        );
        vm.stopPrank();

        // Fund contract so balance check doesn't fail first
        (bool success, ) = payable(address(packs)).call{value: 1 ether}("");
        require(success, "Failed to fund contract");

        // Calculate the commit digest
        PacksSignatureVerifierUpgradeable.CommitData
            memory commitData = PacksSignatureVerifierUpgradeable.CommitData({
                id: commitId,
                receiver: receiver,
                cosigner: cosigner,
                seed: seed,
                counter: 0,
                packPrice: packPrice,
                buckets: buckets,
                packHash: packs.hashPack(
                    PacksSignatureVerifierUpgradeable.PackType.NFT,
                    packPrice,
                    buckets
                )
            });
        bytes32 digest = packs.hashCommit(commitData);

        // Try to fulfill with wrong signature
        bytes memory wrongSignature = signCommit(
            commitId,
            receiver,
            seed,
            0,
            packPrice,
            buckets,
            bob
        );
        uint256 orderAmount = 0.015 ether;
        bytes memory fulfillmentSignature = signFulfillment(
            commitId,
            receiver,
            seed,
            0,
            packPrice,
            buckets,
            marketplace,
            orderAmount,
            "",
            address(0),
            0,
            0.0135 ether,
            PacksSignatureVerifierUpgradeable.FulfillmentOption.Payout,
            cosigner
        );

        vm.prank(cosigner);
        vm.expectRevert(Errors.InvalidAddress.selector);
        packs.fulfill(
            commitId,
            marketplace,
            "",
            orderAmount,
            address(0),
            0,
            0.0135 ether,
            wrongSignature,
            fulfillmentSignature,
            PacksSignatureVerifierUpgradeable.FulfillmentOption.Payout
        );
    }

    function testInvalidOrderHashSigner() public {
        // Test that fulfill reverts if the order hash is not signed by the receiver
        vm.startPrank(user);
        vm.deal(user, packPrice);
        bytes memory packSignature = signPack(packPrice, buckets);
        uint256 commitId = packs.commit{value: packPrice}(
            receiver,
            cosigner,
            seed,
            PacksSignatureVerifierUpgradeable.PackType.NFT,
            buckets,
            packSignature
        );
        vm.stopPrank();

        // Fund contract treasury properly
        vm.deal(user, 10 ether);
        (bool success, ) = payable(address(packs)).call{value: 10 ether}("");
        require(success, "Failed to fund contract");
        vm.stopPrank();

        // Calculate RNG and bucket selection
        bytes memory commitSignature = signCommit(
            commitId,
            receiver,
            seed,
            0,
            packPrice,
            buckets
        );
        uint256 rng = prng.rng(commitSignature);

        // Calculate the commit digest
        PacksSignatureVerifierUpgradeable.CommitData
            memory commitData = PacksSignatureVerifierUpgradeable.CommitData({
                id: commitId,
                receiver: receiver,
                cosigner: cosigner,
                seed: seed,
                counter: 0,
                packPrice: packPrice,
                buckets: buckets,
                packHash: packs.hashPack(
                    PacksSignatureVerifierUpgradeable.PackType.NFT,
                    packPrice,
                    buckets
                )
            });
        bytes32 digest = packs.hashCommit(commitData);

        // Try to fulfill with wrong signature
        bytes memory wrongSignature = signFulfillment(
            commitId,
            receiver,
            seed,
            0,
            packPrice,
            buckets,
            marketplace,
            0.015 ether,
            "",
            address(0),
            0,
            0.0135 ether,
            PacksSignatureVerifierUpgradeable.FulfillmentOption.Payout,
            bob
        );
        uint256 orderAmount = 0.015 ether;
        bytes memory fulfillmentSignature = signFulfillment(
            commitId,
            receiver,
            seed,
            0,
            packPrice,
            buckets,
            marketplace,
            orderAmount,
            "",
            address(0),
            0,
            0.0135 ether,
            PacksSignatureVerifierUpgradeable.FulfillmentOption.Payout,
            cosigner
        );

        vm.prank(cosigner);
        vm.expectRevert(Errors.InvalidAddress.selector);
        packs.fulfill(
            commitId,
            marketplace,
            "",
            0.015 ether,
            address(0),
            0,
            0.0135 ether,
            commitSignature,
            wrongSignature,
            PacksSignatureVerifierUpgradeable.FulfillmentOption.Payout
        );
    }

    function testRNGDistributionInFulfill() public {
        // Test that RNG-based bucket selection in fulfill follows expected statistical distribution
        // Create multiple commits and track bucket selections to validate RNG behavior

        uint256[3] memory bucketCounts;
        uint256 numTests = 1000;

        // Fund the contract treasury to handle payouts
        // Maximum possible payout: 1000 iterations × 0.18 ether = 180 ether
        vm.deal(address(this), 300 ether); // Give the test contract enough ETH
        (bool success, ) = payable(address(packs)).call{value: 200 ether}("");
        require(success, "Failed to fund contract");

        for (uint256 i = 0; i < numTests; i++) {
            // Create commit with different seed for each test
            vm.startPrank(user);
            vm.deal(user, packPrice);
            bytes memory packSignature = signPack(packPrice, bucketsMulti);
            uint256 commitId = packs.commit{value: packPrice}(
                receiver,
                cosigner,
                seed + i,
                PacksSignatureVerifierUpgradeable.PackType.NFT,
                bucketsMulti,
                packSignature
            );
            vm.stopPrank();

            // Calculate expected RNG and bucket selection
            bytes memory commitSignature = signCommit(
                commitId,
                receiver,
                seed + i,
                i,
                packPrice,
                bucketsMulti
            );
            uint256 rng = prng.rng(commitSignature);

            // Calculate which bucket should be selected based on RNG
            uint256 expectedBucketIndex = 0;
            uint256 cumulativeOdds = 0;
            for (uint256 j = 0; j < bucketsMulti.length; j++) {
                cumulativeOdds += bucketsMulti[j].oddsBps;
                if (rng < cumulativeOdds) {
                    expectedBucketIndex = j;
                    break;
                }
            }

            // Use an order amount that falls within the expected bucket's range
            uint256 orderAmount;
            uint256 payoutAmount;
            if (expectedBucketIndex == 0) {
                orderAmount = 0.012 ether; // Within bucket 0 range (0.01-0.015)
                payoutAmount = 0.011 ether;
            } else if (expectedBucketIndex == 1) {
                orderAmount = 0.022 ether; // Within bucket 1 range (0.02-0.025)
                payoutAmount = 0.021 ether;
            } else {
                orderAmount = 0.028 ether; // Within bucket 2 range (0.026-0.03)
                payoutAmount = 0.027 ether;
            }

            // Calculate the commit digest for signing order
            PacksSignatureVerifierUpgradeable.CommitData
                memory commitData = PacksSignatureVerifierUpgradeable
                    .CommitData({
                        id: commitId,
                        receiver: receiver,
                        cosigner: cosigner,
                        seed: seed + i,
                        counter: i,
                        packPrice: packPrice,
                        buckets: bucketsMulti,
                        packHash: packs.hashPack(
                            PacksSignatureVerifierUpgradeable.PackType.NFT,
                            packPrice,
                            bucketsMulti
                        )
                    });
            bytes32 digest = packs.hashCommit(commitData);

            // Prepare signatures for fulfill
            bytes memory fulfillmentSignature = signFulfillment(
                commitId,
                receiver,
                seed + i,
                i,
                packPrice,
                bucketsMulti,
                marketplace,
                orderAmount,
                "",
                address(0),
                0,
                payoutAmount,
                PacksSignatureVerifierUpgradeable.FulfillmentOption.Payout,
                cosigner
            );

            // Fulfill the commit - this will internally select the bucket based on RNG
            vm.prank(cosigner);
            packs.fulfill(
                commitId,
                marketplace,
                "",
                orderAmount,
                address(0),
                0,
                payoutAmount,
                commitSignature,
                fulfillmentSignature,
                PacksSignatureVerifierUpgradeable.FulfillmentOption.Payout
            );

            // Track bucket selections based on the expected bucket
            bucketCounts[expectedBucketIndex]++;
        }

        // Basic statistical validation - all buckets should be selected at least once
        assertTrue(
            bucketCounts[0] > 0,
            "Bucket 0 should be selected at least once"
        );
        assertTrue(
            bucketCounts[1] > 0,
            "Bucket 1 should be selected at least once"
        );
        assertTrue(
            bucketCounts[2] > 0,
            "Bucket 2 should be selected at least once"
        );

        // Verify total selections equals number of tests
        assertEq(
            bucketCounts[0] + bucketCounts[1] + bucketCounts[2],
            numTests,
            "Total selections should equal number of tests"
        );

        // Verify bucket 1 (50% odds) is selected more frequently than others
        // This is a basic check that the higher odds bucket gets selected more often
        assertTrue(
            bucketCounts[1] >= bucketCounts[0],
            "Bucket 1 (50% odds) should be selected at least as often as bucket 0 (30% odds)"
        );
        assertTrue(
            bucketCounts[1] >= bucketCounts[2],
            "Bucket 1 (50% odds) should be selected at least as often as bucket 2 (20% odds)"
        );

        // Log the distribution for verification
        console.log("Bucket 0 selections (30% odds):", bucketCounts[0]);
        console.log("Bucket 1 selections (50% odds):", bucketCounts[1]);
        console.log("Bucket 2 selections (20% odds):", bucketCounts[2]);
    }

    function testPauseUnpauseSecurity() public {
        // Test that only admin can pause/unpause
        vm.startPrank(user);
        vm.expectRevert();
        packs.pause();
        vm.stopPrank();

        vm.startPrank(admin);
        packs.pause();
        assertTrue(packs.paused());

        packs.unpause();
        assertFalse(packs.paused());
        vm.stopPrank();
    }

    function testCommitWhenPaused() public {
        vm.startPrank(admin);
        packs.pause();
        vm.stopPrank();

        vm.startPrank(user);
        vm.deal(user, packPrice);
        bytes memory packSignature = signPack(packPrice, buckets);

        vm.expectRevert();
        packs.commit{value: packPrice}(
            receiver,
            cosigner,
            seed,
            PacksSignatureVerifierUpgradeable.PackType.NFT,
            buckets,
            packSignature
        );
        vm.stopPrank();
    }

    function testFulfillWhenPaused() public {
        // Create commit first
        vm.startPrank(user);
        vm.deal(user, packPrice);
        bytes memory packSignature = signPack(packPrice, buckets);
        uint256 commitId = packs.commit{value: packPrice}(
            receiver,
            cosigner,
            seed,
            PacksSignatureVerifierUpgradeable.PackType.NFT,
            buckets,
            packSignature
        );
        vm.stopPrank();

        // Then pause
        vm.startPrank(admin);
        packs.pause();
        vm.stopPrank();

        vm.deal(address(packs), 10 ether);

        // Try to fulfill when paused
        bytes memory commitSignature = signCommit(
            commitId,
            receiver,
            seed,
            0,
            packPrice,
            buckets
        );
        uint256 rng = prng.rng(commitSignature);

        // Calculate the commit digest
        PacksSignatureVerifierUpgradeable.CommitData
            memory commitData = PacksSignatureVerifierUpgradeable.CommitData({
                id: commitId,
                receiver: receiver,
                cosigner: cosigner,
                seed: seed,
                counter: 0,
                packPrice: packPrice,
                buckets: buckets,
                packHash: packs.hashPack(
                    PacksSignatureVerifierUpgradeable.PackType.NFT,
                    packPrice,
                    buckets
                )
            });
        bytes32 digest = packs.hashCommit(commitData);

        uint256 orderAmount = 0.015 ether;
        bytes memory fulfillmentSignature = signFulfillment(
            commitId,
            receiver,
            seed,
            0,
            packPrice,
            buckets,
            marketplace,
            orderAmount,
            "",
            address(0),
            0,
            0.0135 ether,
            PacksSignatureVerifierUpgradeable.FulfillmentOption.Payout,
            cosigner
        );

        vm.expectRevert(abi.encodeWithSignature("EnforcedPause()"));
        packs.fulfill(
            commitId,
            marketplace,
            "",
            orderAmount,
            address(0),
            0,
            0.0135 ether, // payoutAmount
            commitSignature,
            fulfillmentSignature,
            PacksSignatureVerifierUpgradeable.FulfillmentOption.Payout
        );
    }

    function testfundsReceiverManagerSecurity() public {
        address newfundsReceiverManager = address(0x8);
        address newfundsReceiver = address(0x9);

        // Test that only funds receiver manager can transfer role
        vm.startPrank(admin);
        vm.expectRevert();
        packs.transferFundsReceiverManager(newfundsReceiverManager);
        vm.stopPrank();

        // Test that only funds receiver manager can set funds receiver
        vm.startPrank(admin);
        vm.expectRevert();
        packs.setFundsReceiver(newfundsReceiver);
        vm.stopPrank();

        // Test that funds receiver manager can transfer role
        vm.startPrank(fundsReceiverManager);
        packs.transferFundsReceiverManager(newfundsReceiverManager);
        vm.stopPrank();

        // Test that new funds receiver manager can set funds receiver
        vm.startPrank(newfundsReceiverManager);
        packs.setFundsReceiver(newfundsReceiver);
        vm.stopPrank();

        assertEq(packs.fundsReceiver(), newfundsReceiver);
    }

    function testInvalidFundsReceiverManager() public {
        vm.startPrank(fundsReceiverManager);
        vm.expectRevert(Packs.InvalidFundsReceiverManager.selector);
        packs.transferFundsReceiverManager(address(0));
        vm.stopPrank();
    }

    function testInvalidFundsReceiver() public {
        vm.startPrank(fundsReceiverManager);
        vm.expectRevert(Errors.InvalidAddress.selector);
        packs.setFundsReceiver(address(0));
        vm.stopPrank();
    }

    function testRescueFunctionsSecurity() public {
        // Test that only rescue role can rescue tokens
        MockERC20 token = new MockERC20();
        token.mint(address(packs), 1000 ether);

        vm.startPrank(user);
        vm.expectRevert();
        packs.rescueERC20(address(token), bob, 100 ether);
        vm.stopPrank();

        // Test that admin can rescue
        vm.startPrank(admin);
        packs.rescueERC20(address(token), bob, 100 ether);
        assertEq(token.balanceOf(bob), 100 ether);
        vm.stopPrank();
    }

    function testRescueERC20ZeroAddress() public {
        MockERC20 token = new MockERC20();
        token.mint(address(packs), 1000 ether);

        vm.startPrank(admin);
        vm.expectRevert(Errors.InvalidAddress.selector);
        packs.rescueERC20(address(0), bob, 100 ether);
        vm.stopPrank();
    }

    function testRescueERC20ZeroAmount() public {
        MockERC20 token = new MockERC20();
        token.mint(address(packs), 1000 ether);

        vm.startPrank(admin);
        vm.expectRevert(Errors.InvalidAmount.selector);
        packs.rescueERC20(address(token), bob, 0);
        vm.stopPrank();
    }

    function testRescueERC20InsufficientBalance() public {
        MockERC20 token = new MockERC20();
        token.mint(address(packs), 1000 ether);

        vm.startPrank(admin);
        vm.expectRevert(Errors.InsufficientBalance.selector);
        packs.rescueERC20(address(token), bob, 2000 ether);
        vm.stopPrank();
    }

    function testRescueERC721Security() public {
        MockERC721 token = new MockERC721();
        token.mint(address(packs), 1);

        vm.startPrank(user);
        vm.expectRevert();
        packs.rescueERC721(address(token), bob, 1);
        vm.stopPrank();

        vm.startPrank(admin);
        packs.rescueERC721(address(token), bob, 1);
        assertEq(token.ownerOf(1), bob);
        vm.stopPrank();
    }

    function testRescueERC1155() public {
        // Deploy mock ERC1155
        MockERC1155 token = new MockERC1155();
        token.mint(address(packs), 1, 100);

        // Deploy ERC1155 receiver
        SimpleERC1155Receiver receiver = new SimpleERC1155Receiver();

        // Test single token rescue
        vm.startPrank(admin);
        packs.rescueERC1155(address(token), address(receiver), 1, 50);
        vm.stopPrank();

        assertEq(token.balanceOf(address(receiver), 1), 50);
        assertEq(token.balanceOf(address(packs), 1), 50);
    }

    function testRescueERC20() public {
        // Deploy mock ERC20
        MockERC20 token = new MockERC20();
        token.mint(address(packs), 1000 ether);

        // Test single token rescue
        vm.startPrank(admin);
        packs.rescueERC20(address(token), bob, 100 ether);
        vm.stopPrank();

        assertEq(token.balanceOf(bob), 100 ether);
        assertEq(token.balanceOf(address(packs)), 900 ether);
    }

    function testRescueERC20Batch() public {
        // Deploy mock ERC20s
        MockERC20 token1 = new MockERC20();
        MockERC20 token2 = new MockERC20();
        token1.mint(address(packs), 1000 ether);
        token2.mint(address(packs), 500 ether);

        // Test batch rescue
        address[] memory tokens = new address[](2);
        address[] memory tos = new address[](2);
        uint256[] memory amounts = new uint256[](2);

        tokens[0] = address(token1);
        tokens[1] = address(token2);
        tos[0] = bob;
        tos[1] = charlie;
        amounts[0] = 100 ether;
        amounts[1] = 200 ether;

        vm.startPrank(admin);
        packs.rescueERC20Batch(tokens, tos, amounts);
        vm.stopPrank();

        assertEq(token1.balanceOf(bob), 100 ether);
        assertEq(token2.balanceOf(charlie), 200 ether);
        assertEq(token1.balanceOf(address(packs)), 900 ether);
        assertEq(token2.balanceOf(address(packs)), 300 ether);
    }

    function testRescueERC721() public {
        // Deploy mock ERC721
        MockERC721 token = new MockERC721();
        token.mint(address(packs), 1);

        // Test single token rescue
        vm.startPrank(admin);
        packs.rescueERC721(address(token), bob, 1);
        vm.stopPrank();

        assertEq(token.ownerOf(1), bob);
    }

    function testRescueERC721Batch() public {
        // Deploy mock ERC721s
        MockERC721 token1 = new MockERC721();
        MockERC721 token2 = new MockERC721();
        token1.mint(address(packs), 1);
        token2.mint(address(packs), 2);

        // Test batch rescue
        address[] memory tokens = new address[](2);
        address[] memory tos = new address[](2);
        uint256[] memory tokenIds = new uint256[](2);

        tokens[0] = address(token1);
        tokens[1] = address(token2);
        tos[0] = bob;
        tos[1] = charlie;
        tokenIds[0] = 1;
        tokenIds[1] = 2;

        vm.startPrank(admin);
        packs.rescueERC721Batch(tokens, tos, tokenIds);
        vm.stopPrank();

        assertEq(token1.ownerOf(1), bob);
        assertEq(token2.ownerOf(2), charlie);
    }

    function testRescueERC1155Batch() public {
        // Deploy mock ERC1155
        MockERC1155 token = new MockERC1155();
        token.mint(address(packs), 1, 100);
        token.mint(address(packs), 2, 200);

        // Deploy ERC1155 receiver
        SimpleERC1155Receiver receiver = new SimpleERC1155Receiver();

        // Test batch rescue
        address[] memory tokens = new address[](2);
        address[] memory tos = new address[](2);
        uint256[] memory tokenIds = new uint256[](2);
        uint256[] memory amounts = new uint256[](2);

        tokens[0] = address(token);
        tokens[1] = address(token);
        tos[0] = address(receiver);
        tos[1] = address(receiver);
        tokenIds[0] = 1;
        tokenIds[1] = 2;
        amounts[0] = 50;
        amounts[1] = 100;

        vm.startPrank(admin);
        packs.rescueERC1155Batch(tokens, tos, tokenIds, amounts);
        vm.stopPrank();

        assertEq(token.balanceOf(address(receiver), 1), 50);
        assertEq(token.balanceOf(address(receiver), 2), 100);
        assertEq(token.balanceOf(address(packs), 1), 50);
        assertEq(token.balanceOf(address(packs), 2), 100);
    }

    function testBatchRescueSecurity() public {
        MockERC20 token = new MockERC20();
        token.mint(address(packs), 1000 ether);

        address[] memory tokens = new address[](2);
        address[] memory tos = new address[](1); // Mismatched length
        uint256[] memory amounts = new uint256[](2);

        tokens[0] = address(token);
        tokens[1] = address(token);
        tos[0] = bob;
        amounts[0] = 100 ether;
        amounts[1] = 200 ether;

        vm.startPrank(admin);
        vm.expectRevert(Errors.ArrayLengthMismatch.selector);
        packs.rescueERC20Batch(tokens, tos, amounts);
        vm.stopPrank();
    }

    function testFulfillByDigestSecurity() public {
        // Test that fulfillByDigest works correctly
        vm.startPrank(user);
        vm.deal(user, packPrice);
        bytes memory packSignature = signPack(packPrice, buckets);
        uint256 commitId = packs.commit{value: packPrice}(
            receiver,
            cosigner,
            seed,
            PacksSignatureVerifierUpgradeable.PackType.NFT,
            buckets,
            packSignature
        );

        // Fund contract treasury properly and cosigner
        vm.deal(user, 10 ether);
        (bool success, ) = payable(address(packs)).call{value: 5 ether}("");
        require(success, "Failed to fund contract");
        vm.deal(cosigner, 5 ether);
        vm.stopPrank();

        // Calculate RNG and bucket selection
        bytes memory commitSignature = signCommit(
            commitId,
            receiver,
            seed,
            0,
            packPrice,
            buckets
        );
        uint256 rng = prng.rng(commitSignature);

        // Get the digest
        PacksSignatureVerifierUpgradeable.CommitData
            memory commitData = PacksSignatureVerifierUpgradeable.CommitData({
                id: commitId,
                receiver: receiver,
                cosigner: cosigner,
                seed: seed,
                counter: 0,
                packPrice: packPrice,
                buckets: buckets,
                packHash: packs.hashPack(
                    PacksSignatureVerifierUpgradeable.PackType.NFT,
                    packPrice,
                    buckets
                )
            });

        bytes32 digest = packs.hashCommit(commitData);

        uint256 orderAmount = 0.015 ether;
        bytes memory fulfillmentSignature = signFulfillment(
            commitId,
            receiver,
            seed,
            0,
            packPrice,
            buckets,
            marketplace,
            orderAmount,
            "",
            address(0),
            0,
            0.0135 ether,
            PacksSignatureVerifierUpgradeable.FulfillmentOption.Payout,
            cosigner
        );

        vm.prank(cosigner);
        packs.fulfillByDigest(
            digest,
            marketplace,
            "",
            orderAmount,
            address(0),
            0,
            0.0135 ether,
            commitSignature,
            fulfillmentSignature,
            PacksSignatureVerifierUpgradeable.FulfillmentOption.Payout
        );

        assertTrue(packs.isFulfilled(commitId));
    }

    function testInvalidDigestFulfill() public {
        // Test that invalid digest reverts
        bytes32 invalidDigest = keccak256("invalid");

        uint256 orderAmount = 0.015 ether;
        bytes memory fulfillmentSignature = signFulfillment(
            0,
            receiver,
            seed,
            0,
            packPrice,
            buckets,
            marketplace,
            orderAmount,
            "",
            address(0),
            0,
            0.0135 ether,
            PacksSignatureVerifierUpgradeable.FulfillmentOption.Payout,
            cosigner
        );

        // Fund the contract treasury to avoid InsufficientBalance error
        (bool success, ) = payable(address(packs)).call{value: orderAmount}("");
        require(success, "Failed to fund contract");

        vm.prank(cosigner);
        vm.expectRevert(Packs.InvalidCommitId.selector);

        packs.fulfillByDigest(
            invalidDigest,
            marketplace,
            "",
            orderAmount,
            address(0),
            0,
            0.0135 ether,
            "", // commitSignature
            fulfillmentSignature,
            PacksSignatureVerifierUpgradeable.FulfillmentOption.Payout
        );
    }

    function testSetLimitsSecurity() public {
        // Test that only authorized roles can set limits
        vm.startPrank(user);
        vm.expectRevert(
            abi.encodeWithSelector(
                bytes4(
                    keccak256(
                        "AccessControlUnauthorizedAccount(address,bytes32)"
                    )
                ),
                user,
                packs.DEFAULT_ADMIN_ROLE()
            )
        );
        packs.setMaxReward(10 ether);
        vm.stopPrank();

        vm.startPrank(admin);
        packs.setMaxReward(10 ether);
        assertEq(packs.maxReward(), 10 ether);
        vm.stopPrank();
    }

    function testInvalidLimits() public {
        vm.startPrank(admin);

        // Test invalid min reward
        vm.expectRevert(Packs.InvalidReward.selector);
        packs.setMinReward(10 ether); // Greater than max reward

        // Test invalid max pack price
        vm.expectRevert(Packs.InvalidPackPrice.selector);
        packs.setMaxPackPrice(0.005 ether); // Less than min pack price

        // Test invalid payout bps - payoutBps is no longer used
        // vm.expectRevert(Packs.InvalidPayoutBps.selector);
        // packs.setPayoutBps(15000); // Greater than 10000

        vm.stopPrank();
    }

    function testCommitCancellableTimeSecurity() public {
        vm.startPrank(user);
        vm.expectRevert(
            abi.encodeWithSelector(
                bytes4(
                    keccak256(
                        "AccessControlUnauthorizedAccount(address,bytes32)"
                    )
                ),
                user,
                bytes32(0) // DEFAULT_ADMIN_ROLE
            )
        );
        packs.setCommitCancellableTime(2 days);
        vm.stopPrank();

        vm.startPrank(admin);
        packs.setCommitCancellableTime(2 days);
        assertEq(packs.commitCancellableTime(), 2 days);

        // Test minimum cancellable time
        vm.expectRevert(Packs.InvalidCommitCancellableTime.selector);
        packs.setCommitCancellableTime(30 seconds); // Less than MIN_COMMIT_CANCELLABLE_TIME
        vm.stopPrank();
    }

    function testCosignerManagementSecurity() public {
        vm.startPrank(user);
        vm.expectRevert(
            abi.encodeWithSelector(
                bytes4(
                    keccak256(
                        "AccessControlUnauthorizedAccount(address,bytes32)"
                    )
                ),
                user,
                bytes32(0) // DEFAULT_ADMIN_ROLE
            )
        );
        packs.addCosigner(bob);
        vm.stopPrank();

        vm.startPrank(admin);
        packs.addCosigner(bob);
        assertTrue(packs.isCosigner(bob));

        // Test adding zero address
        vm.expectRevert(Errors.InvalidAddress.selector);
        packs.addCosigner(address(0));

        // Test adding already existing cosigner
        vm.expectRevert(Packs.AlreadyCosigner.selector);
        packs.addCosigner(bob);

        // Test removing non-existent cosigner
        vm.expectRevert(Errors.InvalidAddress.selector);
        packs.removeCosigner(charlie);

        packs.removeCosigner(bob);
        assertFalse(packs.isCosigner(bob));
        vm.stopPrank();
    }

    function testNftFulfillmentExpiryTimeSecurity() public {
        // Non-admin should not be able to set the NFT fulfillment expiry time
        vm.startPrank(user);
        vm.expectRevert(
            abi.encodeWithSelector(
                bytes4(
                    keccak256(
                        "AccessControlUnauthorizedAccount(address,bytes32)"
                    )
                ),
                user,
                bytes32(0) // DEFAULT_ADMIN_ROLE
            )
        );
        packs.setNftFulfillmentExpiryTime(2 minutes);
        vm.stopPrank();

        // Admin cannot set a value below the minimum
        vm.startPrank(admin);
        vm.expectRevert(Packs.InvalidNftFulfillmentExpiryTime.selector);
        packs.setNftFulfillmentExpiryTime(20 seconds); // Less than MIN_NFT_FULFILLMENT_EXPIRY_TIME (30s)
        vm.stopPrank();

        // Admin can set a valid value
        vm.startPrank(admin);
        packs.setNftFulfillmentExpiryTime(2 minutes);
        assertEq(packs.nftFulfillmentExpiryTime(), 2 minutes);
        vm.stopPrank();
    }

    function testFulfillNftAfterExpiryDefaultsToPayout() public {
        // Set a short NFT fulfillment expiry time for quicker testing (minimum allowed)
        vm.prank(admin);
        packs.setNftFulfillmentExpiryTime(30 seconds);

        // Create commit as the user
        vm.startPrank(user);
        vm.deal(user, packPrice);
        bytes memory packSignature = signPack(packPrice, buckets);
        uint256 commitId = packs.commit{value: packPrice}(
            receiver,
            cosigner,
            seed,
            PacksSignatureVerifierUpgradeable.PackType.NFT,
            buckets,
            packSignature
        );
        vm.stopPrank();

        // Fund the contract treasury so that payouts can be covered
        (bool success, ) = payable(address(packs)).call{value: 5 ether}("");
        require(success, "Failed to fund contract");

        // Prepare signatures for fulfill
        bytes memory commitSignature = signCommit(
            commitId,
            receiver,
            seed,
            0,
            packPrice,
            buckets
        );
        uint256 rng = prng.rng(commitSignature);

        uint256 orderAmount = 0.015 ether; // Within bucket range (0.01 - 0.02 ether)
        address marketplace = address(0x123);
        address token = address(0x123);
        uint256 tokenId = 1;
        bytes memory orderData = hex"00";

        bytes memory fulfillmentSignature = signFulfillment(
            commitId,
            receiver,
            seed,
            0,
            packPrice,
            buckets,
            marketplace,
            orderAmount,
            orderData,
            token,
            tokenId,
            0.0135 ether,
            PacksSignatureVerifierUpgradeable.FulfillmentOption.NFT,
            cosigner
        );

        // Move time forward beyond the NFT fulfillment expiry window
        vm.warp(block.timestamp + 1 minutes);

        uint256 receiverInitialBalance = receiver.balance;
        uint256 expectedPayout = 0.0135 ether; // Fixed payout amount

        // Calculate digest for expected event
        PacksSignatureVerifierUpgradeable.CommitData
            memory commitData = PacksSignatureVerifierUpgradeable.CommitData({
                id: commitId,
                receiver: receiver,
                cosigner: cosigner,
                seed: seed,
                counter: 0,
                packPrice: packPrice,
                buckets: buckets,
                packHash: packs.hashPack(
                    PacksSignatureVerifierUpgradeable.PackType.NFT,
                    packPrice,
                    buckets
                )
            });
        bytes32 digest = packs.hashCommit(commitData);

        // Expect Fulfillment event with payout fallback
        vm.expectEmit(true, true, false, true);
        emit Fulfillment(
            cosigner,
            commitId,
            rng,
            10000,
            0,
            expectedPayout,
            address(0),
            0,
            0,
            receiver,
            PacksSignatureVerifierUpgradeable.FulfillmentOption.NFT, // choice
            PacksSignatureVerifierUpgradeable.FulfillmentOption.Payout, // actual fulfillment type
            digest
        );

        // Fulfill – even though the choice is NFT, the expiry has passed so it should default to payout
        vm.prank(cosigner);
        packs.fulfill(
            commitId,
            marketplace,
            orderData,
            orderAmount,
            token,
            tokenId,
            0.0135 ether,
            commitSignature,
            fulfillmentSignature,
            PacksSignatureVerifierUpgradeable.FulfillmentOption.NFT // User's choice
        );

        // Assertions
        assertTrue(packs.isFulfilled(commitId));
        assertEq(receiver.balance, receiverInitialBalance + expectedPayout);
    }

    function testCommitWithTouchingBucketRanges() public {
        vm.startPrank(user);
        vm.deal(user, packPrice);

        // Create buckets with touching ranges (contiguous)
        PacksSignatureVerifierUpgradeable.BucketData[] memory touchingBuckets =
            new PacksSignatureVerifierUpgradeable.BucketData[](3);

        // Bucket 1: 0.01 - 0.02 ether
        touchingBuckets[0] = PacksSignatureVerifierUpgradeable.BucketData({
            oddsBps: 3000, // 30% chance
            minValue: 0.01 ether,
            maxValue: 0.02 ether
        });

        // Bucket 2: 0.02 - 0.03 ether (touches bucket 1's max)
        touchingBuckets[1] = PacksSignatureVerifierUpgradeable.BucketData({
            oddsBps: 5000, // 50% chance
            minValue: 0.02 ether, // Same as bucket 1's max - this should be allowed
            maxValue: 0.03 ether
        });

        // Bucket 3: 0.03 - 0.04 ether (touches bucket 2's max)
        touchingBuckets[2] = PacksSignatureVerifierUpgradeable.BucketData({
            oddsBps: 2000, // 20% chance
            minValue: 0.03 ether, // Same as bucket 2's max - this should be allowed
            maxValue: 0.04 ether
        });

        bytes memory signature = signPack(packPrice, touchingBuckets);

        // This should succeed with touching bucket ranges
        uint256 commitId = packs.commit{value: packPrice}(
            receiver, cosigner, seed, PacksSignatureVerifierUpgradeable.PackType.NFT, touchingBuckets, signature
        );

        assertEq(commitId, 0);
        assertEq(packs.packCount(receiver), 1);

        // Verify the commit was stored correctly
        (
            uint256 id,
            address storedReceiver,
            address storedCosigner,
            uint256 storedSeed,
            uint256 storedCounter,
            uint256 storedPackPrice,
            bytes32 storedPackHash
        ) = packs.packs(0);

        assertEq(id, 0);
        assertEq(storedReceiver, receiver);
        assertEq(storedCosigner, cosigner);
        assertEq(storedSeed, seed);
        assertEq(storedCounter, 0);
        assertEq(storedPackPrice, packPrice);
        assertEq(
            storedPackHash, packs.hashPack(PacksSignatureVerifierUpgradeable.PackType.NFT, packPrice, touchingBuckets)
        );

        vm.stopPrank();
    }

<<<<<<< HEAD
    function testProtocolFeeDeductionAndHandling() public {
        // Set protocol fee to 5% (500 basis points)
        vm.prank(admin);
        packs.setProtocolFee(500);
        
        uint256 totalAmount = 0.011 ether; // Use larger amount to ensure pack price meets minimum
        uint256 expectedPackPrice = packs.calculateContributionWithoutFee(totalAmount, 500);
        uint256 expectedProtocolFee = totalAmount - expectedPackPrice;
        
        uint256 initialProtocolBalance = packs.protocolBalance();
        uint256 initialCommitBalance = packs.commitBalance();
        uint256 initialTreasuryBalance = packs.treasuryBalance();

        // User commits with protocol fee
        vm.startPrank(user);
        vm.deal(user, totalAmount);
        bytes memory packSignature = signPack(expectedPackPrice, buckets);
        
=======
    function testFlatFeeCommit() public {
        // Set flat fee to 0.001 ETH
        vm.prank(admin);
        packs.setFlatFee(0.001 ether);
        assertEq(packs.flatFee(), 0.001 ether);

        uint256 totalAmount = 0.011 ether; // Total amount user sends (pack price + flat fee)
        uint256 expectedPackPrice = 0.01 ether; // Expected pack price after fee deduction

        uint256 initialFundsReceiverBalance = fundsReceiver.balance;

        // Commit with flat fee
        vm.startPrank(user);
        vm.deal(user, totalAmount);
        bytes memory packSignature = signPack(expectedPackPrice, buckets);
>>>>>>> ea422cd1
        uint256 commitId = packs.commit{value: totalAmount}(
            receiver,
            cosigner,
            seed,
            PacksSignatureVerifierUpgradeable.PackType.NFT,
            buckets,
            packSignature
        );
        vm.stopPrank();

<<<<<<< HEAD
        // Verify protocol fee was tracked correctly
        assertEq(packs.protocolBalance(), initialProtocolBalance + expectedProtocolFee);
        assertEq(packs.feesPaid(commitId), expectedProtocolFee);
        
        // Verify only pack price (after fee) was added to commitBalance
        assertEq(packs.commitBalance(), initialCommitBalance + expectedPackPrice);
        
        // Verify stored pack price is correct
        (,,,,,uint256 storedPackPrice,) = packs.packs(commitId);
        assertEq(storedPackPrice, expectedPackPrice);

        // Test fulfillment - protocol fees should move to treasury
        vm.deal(cosigner, 1 ether);
        vm.startPrank(cosigner);
        
        bytes memory commitSignature = signCommit(commitId, receiver, seed, 0, expectedPackPrice, buckets);
        bytes memory fulfillmentSignature = signFulfillment(
            commitId, receiver, seed, 0, expectedPackPrice, buckets, 
            address(0x123), 0.015 ether, hex"", address(0), 0, 0.012 ether,
            PacksSignatureVerifierUpgradeable.FulfillmentOption.Payout,
            cosigner
        );

        packs.fulfill{value: 1 ether}(
            commitId,
            address(0x123),
            hex"",
            0.015 ether,
            address(0),
            0,
            0.012 ether,
            commitSignature,
            fulfillmentSignature,
            PacksSignatureVerifierUpgradeable.FulfillmentOption.Payout
        );
        vm.stopPrank();

        // Verify protocol fees moved to treasury and protocolBalance decreased
        assertEq(packs.protocolBalance(), initialProtocolBalance);
        
        // Treasury should have: initial + 1 ether (from fulfill) + protocol fee - payout (0.012 ether) - remainder (0.003 ether)
        uint256 remainderAmount = 0.015 ether - 0.012 ether; // orderAmount - payoutAmount
        uint256 expectedTreasuryBalance = initialTreasuryBalance + 1 ether + expectedProtocolFee - 0.012 ether - remainderAmount;
        assertEq(packs.treasuryBalance(), expectedTreasuryBalance);
    }

    function testProtocolFeeRefundedOnCancel() public {
        // Set protocol fee to 5% (500 basis points)
        vm.prank(admin);
        packs.setProtocolFee(500);
        
        uint256 totalAmount = 0.011 ether;
        uint256 expectedPackPrice = packs.calculateContributionWithoutFee(totalAmount, 500);
        uint256 expectedProtocolFee = totalAmount - expectedPackPrice;
        
        uint256 initialProtocolBalance = packs.protocolBalance();
        uint256 initialCommitBalance = packs.commitBalance();
        uint256 initialReceiverBalance = receiver.balance;

        // User commits with protocol fee
        vm.startPrank(user);
        vm.deal(user, totalAmount);
        bytes memory packSignature = signPack(expectedPackPrice, buckets);
=======
        // Check that flat fee was sent to fundsReceiver
        assertEq(fundsReceiver.balance, initialFundsReceiverBalance + 0.001 ether);

        // Check that commit balance reflects pack price (after fee deduction)
        assertEq(packs.commitBalance(), expectedPackPrice);

        // Check that stored pack price is the pack price (after fee deduction)
        (,,,,,uint256 storedPackPrice,) = packs.packs(commitId);
        assertEq(storedPackPrice, expectedPackPrice);
    }

    function testFlatFeeCommitInsufficientAmount() public {
        // Set flat fee to 0.005 ETH
        vm.prank(admin);
        packs.setFlatFee(0.005 ether);

        // Try to commit with amount equal to flat fee (should fail)
        vm.startPrank(user);
        vm.deal(user, 0.005 ether);
        vm.expectRevert(Errors.InvalidAmount.selector);
        packs.commit{value: 0.005 ether}(
            receiver,
            cosigner,
            seed,
            PacksSignatureVerifierUpgradeable.PackType.NFT,
            buckets,
            ""
        );
        vm.stopPrank();
    }

    function testFlatFeeSetterSecurity() public {
        // Test that only admin can set flat fee
        vm.expectRevert();
        vm.prank(user);
        packs.setFlatFee(0.001 ether);

        // Test that admin can set flat fee
        vm.prank(admin);
        packs.setFlatFee(0.001 ether);
        assertEq(packs.flatFee(), 0.001 ether);
    }

    function testFlatFeeDeductionAndPayment() public {
        // Set flat fee to 0.001 ETH
        vm.prank(admin);
        packs.setFlatFee(0.001 ether);

        uint256 packPrice = 0.01 ether;
        uint256 totalAmount = packPrice + 0.001 ether; // pack price + flat fee
        
        uint256 initialFundsReceiverBalance = fundsReceiver.balance;
        uint256 initialCommitBalance = packs.commitBalance();

        // User commits with total amount
        vm.startPrank(user);
        vm.deal(user, totalAmount);
        bytes memory packSignature = signPack(packPrice, buckets);
>>>>>>> ea422cd1
        
        uint256 commitId = packs.commit{value: totalAmount}(
            receiver,
            cosigner,
            seed,
            PacksSignatureVerifierUpgradeable.PackType.NFT,
            buckets,
            packSignature
        );
        vm.stopPrank();

<<<<<<< HEAD
        // Verify protocol fee was tracked correctly after commit
        assertEq(packs.protocolBalance(), initialProtocolBalance + expectedProtocolFee);
        assertEq(packs.feesPaid(commitId), expectedProtocolFee);
        assertEq(packs.commitBalance(), initialCommitBalance + expectedPackPrice);

        // Wait for cancellation period to pass
        vm.warp(block.timestamp + 2 hours);
        
        vm.prank(receiver);
        packs.cancel(commitId);

        // Verify protocol fees were refunded along with pack price
        assertEq(packs.protocolBalance(), initialProtocolBalance); // Protocol balance should be back to initial
        assertEq(packs.commitBalance(), initialCommitBalance); // Commit balance should be back to initial
        
        // Receiver should have received full refund (pack price + protocol fee)
        assertEq(receiver.balance, initialReceiverBalance + totalAmount);
        
        // Verify commit is marked as cancelled
        assertTrue(packs.isCancelled(commitId));
        assertFalse(packs.isFulfilled(commitId));
=======
        // Verify flat fee was sent to fundsReceiver
        assertEq(fundsReceiver.balance, initialFundsReceiverBalance + 0.001 ether);
        
        // Verify only pack price (after fee) was added to commitBalance
        assertEq(packs.commitBalance(), initialCommitBalance + packPrice);
        
        // Verify stored pack price is the actual pack price (after fee deduction)
        (,,,,,uint256 storedPackPrice,) = packs.packs(commitId);
        assertEq(storedPackPrice, packPrice);
>>>>>>> ea422cd1
    }

}<|MERGE_RESOLUTION|>--- conflicted
+++ resolved
@@ -84,13 +84,10 @@
     
     uint256 seed = 12345;
     uint256 packPrice = 0.01 ether;
-<<<<<<< HEAD
     uint256 protocolFee = 0;
     
 
-=======
     uint256 flatFee = 0 ether;
->>>>>>> ea422cd1
     // Test bucket data
     PacksSignatureVerifierUpgradeable.BucketData[] buckets;
     PacksSignatureVerifierUpgradeable.BucketData[] bucketsMulti;
@@ -111,11 +108,8 @@
         uint256 packPrice,
         bytes32 bucketsHash,
         bytes32 digest,
-<<<<<<< HEAD
-        uint256 protocolFee
-=======
+        uint256 protocolFee,
         uint256 flatFee
->>>>>>> ea422cd1
     );
 
     event Fulfillment(
@@ -152,11 +146,7 @@
         vm.startPrank(admin);
         prng = new PRNG();
 
-<<<<<<< HEAD
-        packs = new Packs(protocolFee, fundsReceiver, address(prng), fundsReceiverManager);
-=======
-        packs = new Packs(flatFee, fundsReceiver, address(prng), fundsReceiverManager);
->>>>>>> ea422cd1
+        packs = new Packs(protocolFee, flatFee, fundsReceiver, address(prng), fundsReceiverManager);
 
         vm.deal(admin, 100 ether);
         vm.deal(receiver, 100 ether);
@@ -256,11 +246,8 @@
                 buckets
             ),
             digest,
-<<<<<<< HEAD
-            protocolFee
-=======
+            protocolFee,
             flatFee
->>>>>>> ea422cd1
         );
 
         uint256 commitId = packs.commit{value: packPrice}(
@@ -2908,220 +2895,5 @@
         vm.stopPrank();
     }
 
-<<<<<<< HEAD
-    function testProtocolFeeDeductionAndHandling() public {
-        // Set protocol fee to 5% (500 basis points)
-        vm.prank(admin);
-        packs.setProtocolFee(500);
-        
-        uint256 totalAmount = 0.011 ether; // Use larger amount to ensure pack price meets minimum
-        uint256 expectedPackPrice = packs.calculateContributionWithoutFee(totalAmount, 500);
-        uint256 expectedProtocolFee = totalAmount - expectedPackPrice;
-        
-        uint256 initialProtocolBalance = packs.protocolBalance();
-        uint256 initialCommitBalance = packs.commitBalance();
-        uint256 initialTreasuryBalance = packs.treasuryBalance();
-
-        // User commits with protocol fee
-        vm.startPrank(user);
-        vm.deal(user, totalAmount);
-        bytes memory packSignature = signPack(expectedPackPrice, buckets);
-        
-=======
-    function testFlatFeeCommit() public {
-        // Set flat fee to 0.001 ETH
-        vm.prank(admin);
-        packs.setFlatFee(0.001 ether);
-        assertEq(packs.flatFee(), 0.001 ether);
-
-        uint256 totalAmount = 0.011 ether; // Total amount user sends (pack price + flat fee)
-        uint256 expectedPackPrice = 0.01 ether; // Expected pack price after fee deduction
-
-        uint256 initialFundsReceiverBalance = fundsReceiver.balance;
-
-        // Commit with flat fee
-        vm.startPrank(user);
-        vm.deal(user, totalAmount);
-        bytes memory packSignature = signPack(expectedPackPrice, buckets);
->>>>>>> ea422cd1
-        uint256 commitId = packs.commit{value: totalAmount}(
-            receiver,
-            cosigner,
-            seed,
-            PacksSignatureVerifierUpgradeable.PackType.NFT,
-            buckets,
-            packSignature
-        );
-        vm.stopPrank();
-
-<<<<<<< HEAD
-        // Verify protocol fee was tracked correctly
-        assertEq(packs.protocolBalance(), initialProtocolBalance + expectedProtocolFee);
-        assertEq(packs.feesPaid(commitId), expectedProtocolFee);
-        
-        // Verify only pack price (after fee) was added to commitBalance
-        assertEq(packs.commitBalance(), initialCommitBalance + expectedPackPrice);
-        
-        // Verify stored pack price is correct
-        (,,,,,uint256 storedPackPrice,) = packs.packs(commitId);
-        assertEq(storedPackPrice, expectedPackPrice);
-
-        // Test fulfillment - protocol fees should move to treasury
-        vm.deal(cosigner, 1 ether);
-        vm.startPrank(cosigner);
-        
-        bytes memory commitSignature = signCommit(commitId, receiver, seed, 0, expectedPackPrice, buckets);
-        bytes memory fulfillmentSignature = signFulfillment(
-            commitId, receiver, seed, 0, expectedPackPrice, buckets, 
-            address(0x123), 0.015 ether, hex"", address(0), 0, 0.012 ether,
-            PacksSignatureVerifierUpgradeable.FulfillmentOption.Payout,
-            cosigner
-        );
-
-        packs.fulfill{value: 1 ether}(
-            commitId,
-            address(0x123),
-            hex"",
-            0.015 ether,
-            address(0),
-            0,
-            0.012 ether,
-            commitSignature,
-            fulfillmentSignature,
-            PacksSignatureVerifierUpgradeable.FulfillmentOption.Payout
-        );
-        vm.stopPrank();
-
-        // Verify protocol fees moved to treasury and protocolBalance decreased
-        assertEq(packs.protocolBalance(), initialProtocolBalance);
-        
-        // Treasury should have: initial + 1 ether (from fulfill) + protocol fee - payout (0.012 ether) - remainder (0.003 ether)
-        uint256 remainderAmount = 0.015 ether - 0.012 ether; // orderAmount - payoutAmount
-        uint256 expectedTreasuryBalance = initialTreasuryBalance + 1 ether + expectedProtocolFee - 0.012 ether - remainderAmount;
-        assertEq(packs.treasuryBalance(), expectedTreasuryBalance);
-    }
-
-    function testProtocolFeeRefundedOnCancel() public {
-        // Set protocol fee to 5% (500 basis points)
-        vm.prank(admin);
-        packs.setProtocolFee(500);
-        
-        uint256 totalAmount = 0.011 ether;
-        uint256 expectedPackPrice = packs.calculateContributionWithoutFee(totalAmount, 500);
-        uint256 expectedProtocolFee = totalAmount - expectedPackPrice;
-        
-        uint256 initialProtocolBalance = packs.protocolBalance();
-        uint256 initialCommitBalance = packs.commitBalance();
-        uint256 initialReceiverBalance = receiver.balance;
-
-        // User commits with protocol fee
-        vm.startPrank(user);
-        vm.deal(user, totalAmount);
-        bytes memory packSignature = signPack(expectedPackPrice, buckets);
-=======
-        // Check that flat fee was sent to fundsReceiver
-        assertEq(fundsReceiver.balance, initialFundsReceiverBalance + 0.001 ether);
-
-        // Check that commit balance reflects pack price (after fee deduction)
-        assertEq(packs.commitBalance(), expectedPackPrice);
-
-        // Check that stored pack price is the pack price (after fee deduction)
-        (,,,,,uint256 storedPackPrice,) = packs.packs(commitId);
-        assertEq(storedPackPrice, expectedPackPrice);
-    }
-
-    function testFlatFeeCommitInsufficientAmount() public {
-        // Set flat fee to 0.005 ETH
-        vm.prank(admin);
-        packs.setFlatFee(0.005 ether);
-
-        // Try to commit with amount equal to flat fee (should fail)
-        vm.startPrank(user);
-        vm.deal(user, 0.005 ether);
-        vm.expectRevert(Errors.InvalidAmount.selector);
-        packs.commit{value: 0.005 ether}(
-            receiver,
-            cosigner,
-            seed,
-            PacksSignatureVerifierUpgradeable.PackType.NFT,
-            buckets,
-            ""
-        );
-        vm.stopPrank();
-    }
-
-    function testFlatFeeSetterSecurity() public {
-        // Test that only admin can set flat fee
-        vm.expectRevert();
-        vm.prank(user);
-        packs.setFlatFee(0.001 ether);
-
-        // Test that admin can set flat fee
-        vm.prank(admin);
-        packs.setFlatFee(0.001 ether);
-        assertEq(packs.flatFee(), 0.001 ether);
-    }
-
-    function testFlatFeeDeductionAndPayment() public {
-        // Set flat fee to 0.001 ETH
-        vm.prank(admin);
-        packs.setFlatFee(0.001 ether);
-
-        uint256 packPrice = 0.01 ether;
-        uint256 totalAmount = packPrice + 0.001 ether; // pack price + flat fee
-        
-        uint256 initialFundsReceiverBalance = fundsReceiver.balance;
-        uint256 initialCommitBalance = packs.commitBalance();
-
-        // User commits with total amount
-        vm.startPrank(user);
-        vm.deal(user, totalAmount);
-        bytes memory packSignature = signPack(packPrice, buckets);
->>>>>>> ea422cd1
-        
-        uint256 commitId = packs.commit{value: totalAmount}(
-            receiver,
-            cosigner,
-            seed,
-            PacksSignatureVerifierUpgradeable.PackType.NFT,
-            buckets,
-            packSignature
-        );
-        vm.stopPrank();
-
-<<<<<<< HEAD
-        // Verify protocol fee was tracked correctly after commit
-        assertEq(packs.protocolBalance(), initialProtocolBalance + expectedProtocolFee);
-        assertEq(packs.feesPaid(commitId), expectedProtocolFee);
-        assertEq(packs.commitBalance(), initialCommitBalance + expectedPackPrice);
-
-        // Wait for cancellation period to pass
-        vm.warp(block.timestamp + 2 hours);
-        
-        vm.prank(receiver);
-        packs.cancel(commitId);
-
-        // Verify protocol fees were refunded along with pack price
-        assertEq(packs.protocolBalance(), initialProtocolBalance); // Protocol balance should be back to initial
-        assertEq(packs.commitBalance(), initialCommitBalance); // Commit balance should be back to initial
-        
-        // Receiver should have received full refund (pack price + protocol fee)
-        assertEq(receiver.balance, initialReceiverBalance + totalAmount);
-        
-        // Verify commit is marked as cancelled
-        assertTrue(packs.isCancelled(commitId));
-        assertFalse(packs.isFulfilled(commitId));
-=======
-        // Verify flat fee was sent to fundsReceiver
-        assertEq(fundsReceiver.balance, initialFundsReceiverBalance + 0.001 ether);
-        
-        // Verify only pack price (after fee) was added to commitBalance
-        assertEq(packs.commitBalance(), initialCommitBalance + packPrice);
-        
-        // Verify stored pack price is the actual pack price (after fee deduction)
-        (,,,,,uint256 storedPackPrice,) = packs.packs(commitId);
-        assertEq(storedPackPrice, packPrice);
->>>>>>> ea422cd1
-    }
 
 }