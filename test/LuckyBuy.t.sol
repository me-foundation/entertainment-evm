--- conflicted
+++ resolved
@@ -935,7 +935,6 @@
         vm.stopPrank();
     }
 
-<<<<<<< HEAD
     function testMinRewardUpdate() public {
         vm.startPrank(admin);
         luckyBuy.setMinReward(luckyBuy.BASE_POINTS());
@@ -962,7 +961,6 @@
         luckyBuy.setMinReward(maxReward + 1);
         vm.stopPrank();
     }
-=======
     function testSetCommitExpireTime() public {
         uint256 expireTime = 10 days;
         vm.startPrank(admin);
@@ -1094,5 +1092,4 @@
     }
 
     receive() external payable {}
->>>>>>> 9e932678
 }