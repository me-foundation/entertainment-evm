--- conflicted
+++ resolved
@@ -55,13 +55,10 @@
 
     uint256 public constant BASE_POINTS = 10000;
 
-<<<<<<< HEAD
     uint256 public protocolFee = 0;
     uint256 public protocolBalance = 0;
     mapping(uint256 commitId => uint256 protocolFee) public feesPaid;
-=======
     uint256 public flatFee = 0;
->>>>>>> ea422cd1
 
     event Commit(
         address indexed sender,
@@ -73,11 +70,8 @@
         uint256 packPrice,
         bytes32 packHash,
         bytes32 digest,
-<<<<<<< HEAD
-        uint256 protocolFee
-=======
+        uint256 protocolFee,
         uint256 flatFee
->>>>>>> ea422cd1
     );
     event Fulfillment(
         address indexed sender,
@@ -113,11 +107,8 @@
     event TransferFailure(uint256 indexed commitId, address indexed receiver, uint256 amount, bytes32 digest);
     event MinPackRewardMultiplierUpdated(uint256 oldMinPackRewardMultiplier, uint256 newMinPackRewardMultiplier);
     event MaxPackRewardMultiplierUpdated(uint256 oldMaxPackRewardMultiplier, uint256 newMaxPackRewardMultiplier);
-<<<<<<< HEAD
     event ProtocolFeeUpdated(uint256 oldProtocolFee, uint256 newProtocolFee);
-=======
     event FlatFeeUpdated(uint256 oldFlatFee, uint256 newFlatFee);
->>>>>>> ea422cd1
 
     error AlreadyCosigner();
     error AlreadyFulfilled();
@@ -143,11 +134,7 @@
         _;
     }
 
-<<<<<<< HEAD
-    constructor(uint256 protocolFee_,address fundsReceiver_, address prng_, address fundsReceiverManager_) initializer {
-=======
-    constructor(uint256 flatFee_, address fundsReceiver_, address prng_, address fundsReceiverManager_) initializer {
->>>>>>> ea422cd1
+    constructor(uint256 protocolFee_,uint256 flatFee_,address fundsReceiver_, address prng_, address fundsReceiverManager_) initializer {
         __MEAccessControl_init();
         __Pausable_init();
         __PacksSignatureVerifier_init("Packs", "1");
@@ -158,11 +145,8 @@
             _depositTreasury(existingBalance);
         }
 
-<<<<<<< HEAD
         _setProtocolFee(protocolFee_);
-=======
         _setFlatFee(flatFee_);
->>>>>>> ea422cd1
         _setFundsReceiver(fundsReceiver_);
         PRNG = IPRNG(prng_);
         _grantRole(FUNDS_RECEIVER_MANAGER_ROLE, fundsReceiverManager_);
@@ -200,20 +184,14 @@
         bytes memory signature_
     ) external payable whenNotPaused returns (uint256) {
         // Amount user is sending to purchase the pack
-<<<<<<< HEAD
-        uint256 packPrice = calculateContributionWithoutFee(msg.value, protocolFee);
-
-        if (packPrice == 0) revert Errors.InvalidAmount();
-=======
         uint256 totalAmount = msg.value;
+        uint256 packPrice = calculateContributionWithoutFee(totalAmount, protocolFee + flatFee);
 
         if (totalAmount == 0) revert Errors.InvalidAmount();
         if (totalAmount <= flatFee) revert Errors.InvalidAmount(); 
         
-        // Calculate actual pack price after flat fee deduction
-        uint256 packPrice = totalAmount - flatFee;
         
->>>>>>> ea422cd1
+        
         if (packPrice < minPackPrice) revert Errors.InvalidAmount();
         if (packPrice > maxPackPrice) revert Errors.InvalidAmount();
 
@@ -256,16 +234,13 @@
         uint256 commitId = packs.length;
         uint256 userCounter = packCount[receiver_]++;
 
-<<<<<<< HEAD
         feesPaid[commitId] = msg.value - packPrice;
         protocolBalance += feesPaid[commitId];
 
-=======
         // Handle flat fee payment
         _handleFlatFeePayment();
 
         // Track pack price (after flat fee) in commit balance
->>>>>>> ea422cd1
         commitBalance += packPrice;
 
         CommitData memory commitData = CommitData({
@@ -286,11 +261,7 @@
         bytes32 digest = hashCommit(commitData);
         commitIdByDigest[digest] = commitId;
 
-<<<<<<< HEAD
-        emit Commit(msg.sender, commitId, receiver_, cosigner_, seed_, userCounter, packPrice, packHash, digest, feesPaid[commitId]);
-=======
-        emit Commit(msg.sender, commitId, receiver_, cosigner_, seed_, userCounter, packPrice, packHash, digest, flatFee);
->>>>>>> ea422cd1
+        emit Commit(msg.sender, commitId, receiver_, cosigner_, seed_, userCounter, packPrice, packHash, digest, feesPaid[commitId], flatFee);
 
         return commitId;
     }
@@ -904,7 +875,6 @@
         emit FundsReceiverUpdated(oldFundsReceiver, fundsReceiver_);
     }
 
-<<<<<<< HEAD
     function setProtocolFee(uint256 protocolFee_) external onlyRole(OPS_ROLE) {
         _setProtocolFee(protocolFee_);
     }
@@ -927,7 +897,8 @@
         uint256 feeRate
     ) public view returns (uint256) {
         return (amount * BASE_POINTS) / (BASE_POINTS + feeRate);
-=======
+    }
+
     /// @notice Sets the flat fee. Is a static amount that comes off the top of the commit amount.
     /// @param flatFee_ New flat fee
     /// @dev Only callable by ops role
@@ -954,6 +925,5 @@
             // No fundsReceiver set, add to treasury
             treasuryBalance += flatFee;
         }
->>>>>>> ea422cd1
     }
 }