// SPDX-License-Identifier: MIT
pragma solidity 0.8.28;

import "./common/SignatureVerifier/PacksSignatureVerifierUpgradeable.sol";
import {ReentrancyGuardUpgradeable} from "@openzeppelin/contracts-upgradeable/utils/ReentrancyGuardUpgradeable.sol";
import {PausableUpgradeable} from "@openzeppelin/contracts-upgradeable/utils/PausableUpgradeable.sol";
import {MEAccessControlUpgradeable} from "./common/MEAccessControlUpgradeable.sol";
import {IPRNG} from "./common/interfaces/IPRNG.sol";
import {TokenRescuer} from "./common/TokenRescuer.sol";
import {Errors} from "./common/Errors.sol";

contract Packs is
    MEAccessControlUpgradeable,
    PausableUpgradeable,
    PacksSignatureVerifierUpgradeable,
    ReentrancyGuardUpgradeable,
    TokenRescuer
{
    IPRNG public PRNG;
    address payable public fundsReceiver;

    CommitData[] public packs;
    mapping(bytes32 commitDigest => uint256 commitId) public commitIdByDigest;

    uint256 public treasuryBalance; // The operational balance
    uint256 public commitBalance; // The open commit balance

    // Commits are cancellable after time passes unfulfilled
    uint256 public constant MIN_COMMIT_CANCELLABLE_TIME = 1 hours;
    uint256 public commitCancellableTime;
    mapping(uint256 commitId => uint256 cancellableAt) public commitCancellableAt;

    // NFT fulfillment option expires after a short time
    uint256 public constant MIN_NFT_FULFILLMENT_EXPIRY_TIME = 30 seconds;
    uint256 public nftFulfillmentExpiryTime;
    mapping(uint256 commitId => uint256 expiresAt) public nftFulfillmentExpiresAt;

    bytes32 public constant FUNDS_RECEIVER_MANAGER_ROLE = keccak256("FUNDS_RECEIVER_MANAGER_ROLE");

    mapping(address cosigner => bool active) public isCosigner;
    mapping(address receiver => uint256 counter) public packCount;
    mapping(uint256 commitId => bool fulfilled) public isFulfilled;
    mapping(uint256 commitId => bool cancelled) public isCancelled;

    uint256 public minReward; // Min ETH reward for a commit (whether it's NFT or payout)
    uint256 public maxReward; // Max ETH reward for a commit (whether it's NFT or payout)
    uint256 public minPackPrice; // Min ETH pack price for a commit
    uint256 public maxPackPrice; // Max ETH pack price for a commit

    uint256 public minPackRewardMultiplier;
    uint256 public maxPackRewardMultiplier;

    uint256 public constant MIN_BUCKETS = 1;
    uint256 public constant MAX_BUCKETS = 5;

    uint256 public constant BASE_POINTS = 10000;

    event Commit(
        address indexed sender,
        uint256 indexed commitId,
        address indexed receiver,
        address cosigner,
        uint256 seed,
        uint256 counter,
        uint256 packPrice,
        bytes32 packHash,
        bytes32 digest
    );
    event Fulfillment(
        address indexed sender,
        uint256 indexed commitId,
        uint256 rng,
        uint256 odds,
        uint256 bucketIndex,
        uint256 payout,
        address token,
        uint256 tokenId,
        uint256 amount,
        address receiver,
        FulfillmentOption choice,
        FulfillmentOption fulfillmentType,
        bytes32 digest
    );
    event CosignerAdded(address indexed cosigner);
    event CosignerRemoved(address indexed cosigner);
    event MaxRewardUpdated(uint256 oldMaxReward, uint256 newMaxReward);
    event MaxPackPriceUpdated(uint256 oldMaxPackPrice, uint256 newMaxPackPrice);
    event TreasuryDeposit(address indexed sender, uint256 amount);
    event TreasuryWithdrawal(address indexed sender, uint256 amount, address fundsReceiver);
    event EmergencyWithdrawal(address indexed sender, uint256 amount, address fundsReceiver);
    event MinRewardUpdated(uint256 oldMinReward, uint256 newMinReward);
    event MinPackPriceUpdated(uint256 oldMinPackPrice, uint256 newMinPackPrice);
    event CommitCancellableTimeUpdated(uint256 oldCommitCancellableTime, uint256 newCommitCancellableTime);
    event NftFulfillmentExpiryTimeUpdated(uint256 oldNftFulfillmentExpiryTime, uint256 newNftFulfillmentExpiryTime);
    event CommitCancelled(uint256 indexed commitId, bytes32 digest);
    event FundsReceiverUpdated(address indexed oldFundsReceiver, address indexed newFundsReceiver);
    event FundsReceiverManagerTransferred(
        address indexed oldFundsReceiverManager, address indexed newFundsReceiverManager
    );
    event TransferFailure(uint256 indexed commitId, address indexed receiver, uint256 amount, bytes32 digest);
    event MinPackRewardMultiplierUpdated(uint256 oldMinPackRewardMultiplier, uint256 newMinPackRewardMultiplier);
    event MaxPackRewardMultiplierUpdated(uint256 oldMaxPackRewardMultiplier, uint256 newMaxPackRewardMultiplier);

    error AlreadyCosigner();
    error AlreadyFulfilled();
    error InvalidCommitOwner();
    error InvalidBuckets();
    error InvalidReward();
    error InvalidPackPrice();
    error InvalidPackRewardMultiplier();
    error InvalidCommitId();
    error WithdrawalFailed();
    error InvalidCommitCancellableTime();
    error InvalidNftFulfillmentExpiryTime();
    error CommitIsCancelled();
    error CommitNotCancellable();
    error InvalidFundsReceiverManager();
    error InitialOwnerCannotBeZero();
    error BucketSelectionFailed();

    modifier onlyCommitOwnerOrCosigner(uint256 commitId_) {
        if (packs[commitId_].receiver != msg.sender && packs[commitId_].cosigner != msg.sender) {
            revert InvalidCommitOwner();
        }
        _;
    }

    constructor(address fundsReceiver_, address prng_, address fundsReceiverManager_) initializer {
        __MEAccessControl_init();
        __Pausable_init();
        __PacksSignatureVerifier_init("Packs", "1");
        __ReentrancyGuard_init();

        uint256 existingBalance = address(this).balance;
        if (existingBalance > 0) {
            _depositTreasury(existingBalance);
        }

        _setFundsReceiver(fundsReceiver_);
        PRNG = IPRNG(prng_);
        _grantRole(FUNDS_RECEIVER_MANAGER_ROLE, fundsReceiverManager_);

        // Initialize reward limits
        minReward = 0.01 ether;
        maxReward = 5 ether;

        minPackPrice = 0.01 ether;
        maxPackPrice = 0.25 ether;

        minPackRewardMultiplier = 5000;
        maxPackRewardMultiplier = 30000;

        // Initialize expiries
        commitCancellableTime = 1 days;
        nftFulfillmentExpiryTime = 10 minutes;
    }

    /// @notice Allows a user to commit funds for a pack purchase
    /// @param receiver_ Address that will receive the NFT/ETH if won
    /// @param cosigner_ Address of the authorized cosigner
    /// @param seed_ Random seed for the commit
    /// @param packType_ Type of pack
    /// @param buckets_ Buckets used in the pack
    /// @param signature_ Signature is the cosigned hash of packPrice + buckets[]
    /// @dev Emits a Commit event on success
    /// @return commitId The ID of the created commit
    function commit(
        address receiver_,
        address cosigner_,
        uint256 seed_,
        PackType packType_,
        BucketData[] memory buckets_,
        bytes memory signature_
    ) public payable whenNotPaused returns (uint256) {
        // Amount user is sending to purchase the pack
        uint256 packPrice = msg.value;

        if (packPrice == 0) revert Errors.InvalidAmount();
        if (packPrice < minPackPrice) revert Errors.InvalidAmount();
        if (packPrice > maxPackPrice) revert Errors.InvalidAmount();

        if (!isCosigner[cosigner_]) revert Errors.InvalidAddress();
        if (cosigner_ == address(0)) revert Errors.InvalidAddress();
        if (receiver_ == address(0)) revert Errors.InvalidAddress();

        // Validate bucket count
        if (buckets_.length < MIN_BUCKETS) revert InvalidBuckets();
        if (buckets_.length > MAX_BUCKETS) revert InvalidBuckets();

        // Validate bucket's min and max values, ascending value range, and odds
        uint256 totalOdds = 0;
        for (uint256 i = 0; i < buckets_.length; i++) {
            if (buckets_[i].minValue == 0) revert InvalidReward();
            if (buckets_[i].maxValue == 0) revert InvalidReward();
            if (buckets_[i].minValue > buckets_[i].maxValue) revert InvalidReward();
            if (buckets_[i].minValue < minReward) revert InvalidReward();
            if (buckets_[i].maxValue > maxReward) revert InvalidReward();
            if (buckets_[i].minValue < packPrice * minPackRewardMultiplier / BASE_POINTS) revert InvalidReward();
            if (buckets_[i].maxValue > packPrice * maxPackRewardMultiplier / BASE_POINTS) revert InvalidReward();
            if (buckets_[i].oddsBps == 0) revert InvalidBuckets();
            if (buckets_[i].oddsBps > BASE_POINTS) revert InvalidBuckets();
            if (i < buckets_.length - 1 && buckets_[i].maxValue >= buckets_[i + 1].minValue) revert InvalidBuckets();
            
            // Sum individual probabilities
            totalOdds += buckets_[i].oddsBps;
        }

        // Final total odds check - must equal 10000 (100%)
        if (totalOdds != BASE_POINTS) revert InvalidBuckets();

        // Hash pack for cosigner validation and event emission
        // Pack data gets re-checked in commitSignature on fulfill
        bytes32 packHash = hashPack(packType_, packPrice, buckets_);
        address cosigner = verifyHash(packHash, signature_);
        if (cosigner != cosigner_) revert Errors.InvalidAddress();
        if (!isCosigner[cosigner]) revert Errors.InvalidAddress();

        uint256 commitId = packs.length;
        uint256 userCounter = packCount[receiver_]++;

        commitBalance += packPrice;

        CommitData memory commitData = CommitData({
            id: commitId,
            receiver: receiver_,
            cosigner: cosigner_,
            seed: seed_,
            counter: userCounter,
            packPrice: packPrice,
            buckets: buckets_,
            packHash: packHash
        });

        packs.push(commitData);
        commitCancellableAt[commitId] = block.timestamp + commitCancellableTime;
        nftFulfillmentExpiresAt[commitId] = block.timestamp + nftFulfillmentExpiryTime;

        bytes32 digest = hashCommit(commitData);
        commitIdByDigest[digest] = commitId;

        emit Commit(msg.sender, commitId, receiver_, cosigner_, seed_, userCounter, packPrice, packHash, digest);

        return commitId;
    }

    /// @notice Get the index of the bucket selected for a given RNG value
    /// @param rng RNG value (0-10000)
    /// @param buckets Array of bucket data
    /// @return bucketIndex_ Index of the selected bucket
    function _getBucketIndex(uint256 rng, BucketData[] memory buckets) internal pure returns (uint256 bucketIndex_) {
        uint256 cumulativeOdds = 0;
        for (uint256 i = 0; i < buckets.length; i++) {
            cumulativeOdds += buckets[i].oddsBps;
            if (rng < cumulativeOdds) {
                return i;
            }
        }
        revert BucketSelectionFailed();
    }

    /// @notice Fulfills a commit with the result of the random number generation
    /// @param commitId_ ID of the commit to fulfill
    /// @param marketplace_ Address where the order should be executed
    /// @param orderData_ Calldata for the order execution
    /// @param orderAmount_ Amount of ETH to send with the order
    /// @param token_ Address of the token being transferred (zero address for ETH)
    /// @param tokenId_ ID of the token if it's an NFT
    /// @param payoutAmount_ Amount of ETH to send to the receiver on payout choice
    /// @param commitSignature_ Signature used for commit data
    /// @param fulfillmentSignature_ Signature used for orderData (and to validate orderData)
    /// @param choice_ Choice made by the receiver (Payout = 0, NFT = 1)
    /// @dev Emits a Fulfillment event on success
    function fulfill(
        uint256 commitId_,
        address marketplace_,
        bytes calldata orderData_,
        uint256 orderAmount_,
        address token_,
        uint256 tokenId_,
        uint256 payoutAmount_,
        bytes calldata commitSignature_,
        bytes calldata fulfillmentSignature_,
        FulfillmentOption choice_
    ) public payable whenNotPaused {
        _fulfill(
            commitId_,
            marketplace_,
            orderData_,
            orderAmount_,
            token_,
            tokenId_,
            payoutAmount_,
            commitSignature_,
            fulfillmentSignature_,
            choice_
        );
    }

    function _fulfill(
        uint256 commitId_,
        address marketplace_,
        bytes calldata orderData_,
        uint256 orderAmount_,
        address token_,
        uint256 tokenId_,
        uint256 payoutAmount_,
        bytes calldata commitSignature_,
        bytes calldata fulfillmentSignature_,
        FulfillmentOption choice_
    ) internal nonReentrant {
        // Basic validation of tx
        if (commitId_ >= packs.length) revert InvalidCommitId();
        if (msg.sender != packs[commitId_].cosigner) revert Errors.Unauthorized();
        if (marketplace_ == address(0)) revert Errors.InvalidAddress();
        if (msg.value > 0) _depositTreasury(msg.value);
        if (orderAmount_ > treasuryBalance) revert Errors.InsufficientBalance();
        if (isFulfilled[commitId_]) revert AlreadyFulfilled();
        if (isCancelled[commitId_]) revert CommitIsCancelled();

        if (payoutAmount_ > orderAmount_) revert Errors.InvalidAmount();

        CommitData memory commitData = packs[commitId_];

        // Check the cosigner signed the commit
        address commitCosigner = verifyCommit(commitData, commitSignature_);
        if (commitCosigner != commitData.cosigner) revert Errors.InvalidAddress();
        if (!isCosigner[commitCosigner]) revert Errors.InvalidAddress();

        uint256 rng = PRNG.rng(commitSignature_);
        bytes32 digest = hashCommit(commitData);
        bytes32 fulfillmentHash =
            hashFulfillment(digest, marketplace_, orderAmount_, orderData_, token_, tokenId_, payoutAmount_, choice_);

        // Check the cosigner signed the order data
        address fulfillmentCosigner = verifyHash(fulfillmentHash, fulfillmentSignature_);
        if (fulfillmentCosigner != commitData.cosigner) revert Errors.InvalidAddress();
        if (!isCosigner[fulfillmentCosigner]) revert Errors.InvalidAddress();

        // Determine bucket and validate orderAmount and payoutAmount are within bucket range
        uint256 bucketIndex = _getBucketIndex(rng, commitData.buckets);
        BucketData memory bucket = commitData.buckets[bucketIndex];
        if (orderAmount_ < bucket.minValue) revert Errors.InvalidAmount();
        if (orderAmount_ > bucket.maxValue) revert Errors.InvalidAmount();
        if (payoutAmount_ < bucket.minValue) revert Errors.InvalidAmount();
        if (payoutAmount_ > bucket.maxValue) revert Errors.InvalidAmount();

        // If we want to fulfill via NFT but the option has expired, default to payout
        FulfillmentOption fulfillmentType = choice_;
        if (choice_ == FulfillmentOption.NFT && block.timestamp > nftFulfillmentExpiresAt[commitId_]) {
            fulfillmentType = FulfillmentOption.Payout;
        }

        // Mark the commit as fulfilled
        isFulfilled[commitId_] = true;

        // Forward pack revenue to the funds receiver
        commitBalance -= commitData.packPrice;
        (bool revenueSuccess,) = payable(fundsReceiver).call{value: commitData.packPrice}("");
        if (!revenueSuccess) {
            // If the transfer fails, fall back to treasury so the admin can rescue later
            treasuryBalance += commitData.packPrice;
        }

        // Handle user choice and fulfil order or payout
        if (fulfillmentType == FulfillmentOption.NFT) {
            // execute the market data to transfer the nft
            bool success = _fulfillOrder(marketplace_, orderData_, orderAmount_);
            if (success) {
                // subtract the order amount from the treasury balance
                treasuryBalance -= orderAmount_;
                // emit a success transfer for the nft
                emit Fulfillment(
                    msg.sender,
                    commitId_,
                    rng,
                    bucket.oddsBps,
                    bucketIndex,
                    0, // payout is 0 ETH for NFT fulfillment
                    token_,
                    tokenId_,
                    orderAmount_,
                    commitData.receiver,
                    choice_,
                    fulfillmentType,
                    digest
                );
            } else {
                // The order failed to fulfill, it could be bought already or invalid, make the best effort to send the user the value of the order they won.
                (bool fallbackSuccess,) = commitData.receiver.call{value: orderAmount_}("");
                if (fallbackSuccess) {
                    treasuryBalance -= orderAmount_;
                } else {
                    emit TransferFailure(commitData.id, commitData.receiver, orderAmount_, digest);
                }
                // emit the failure (they wanted the NFT but got the NFT value as a payout)
                emit Fulfillment(
                    msg.sender,
                    commitId_,
                    rng,
                    bucket.oddsBps,
                    bucketIndex,
                    orderAmount_, // payout amount when NFT fails (full order amount)
                    address(0), // no NFT token address when NFT fails
                    0, // no NFT token ID when NFT fails
                    0, // no NFT amount when NFT fails
                    commitData.receiver,
                    choice_,
                    fulfillmentType,
                    digest
                );
            }
        } else {
            // Payout fulfillment route
            // Calculate payout remainder to fundsReceiver
            uint256 remainderAmount = orderAmount_ - payoutAmount_;

            (bool success,) = commitData.receiver.call{value: payoutAmount_}("");
            if (success) {
                treasuryBalance -= payoutAmount_;
            } else {
                emit TransferFailure(commitData.id, commitData.receiver, payoutAmount_, digest);
            }

            // Transfer the remainder to the funds receiver
            if (remainderAmount > 0) {
                (bool remainderSuccess,) = payable(fundsReceiver).call{value: remainderAmount}("");
                if (remainderSuccess) {
                    treasuryBalance -= remainderAmount;
                }
                // If transfer fails, keep funds in the treasury for later rescue
            }

            // emit the payout
            emit Fulfillment(
                msg.sender,
                commitId_,
                rng,
                bucket.oddsBps,
                bucketIndex,
                payoutAmount_,
                address(0), // no NFT token address for payout
                0, // no NFT token ID for payout
                0, // no NFT amount for payout
                commitData.receiver,
                choice_,
                fulfillmentType,
                digest
            );
        }
    }

    /// @notice Fulfills a commit with the result of the random number generation
    /// @param commitDigest_ Digest of the commit to fulfill
    /// @param marketplace_ Address where the order should be executed
    /// @param orderData_ Calldata for the order execution
    /// @param orderAmount_ Amount of ETH to send with the order
    /// @param token_ Address of the token being transferred (zero address for ETH)
    /// @param tokenId_ ID of the token if it's an NFT
    /// @param payoutAmount_ Amount of ETH to send to the receiver on payout choice
    /// @param commitSignature_ Signature used for commit data
    /// @param fulfillmentSignature_ Signature used for fulfillment data
    /// @param choice_ Choice made by the receiver
<<<<<<< HEAD
=======
    /// @param choiceSignature_ Signature used for receiver's choice
    /// @dev Only callable by the cosigner of the commit
>>>>>>> 7a61dfe3
    /// @dev Emits a Fulfillment event on success
    function fulfillByDigest(
        bytes32 commitDigest_,
        address marketplace_,
        bytes calldata orderData_,
        uint256 orderAmount_,
        address token_,
        uint256 tokenId_,
        uint256 payoutAmount_,
        bytes calldata commitSignature_,
        bytes calldata fulfillmentSignature_,
        FulfillmentOption choice_
    ) public payable whenNotPaused {
        return fulfill(
            commitIdByDigest[commitDigest_],
            marketplace_,
            orderData_,
            orderAmount_,
            token_,
            tokenId_,
            payoutAmount_,
            commitSignature_,
            fulfillmentSignature_,
            choice_
        );
    }

    /// @notice Allows the admin to withdraw ETH from the treasury balance
    /// @param amount The amount of ETH to withdraw
    /// @dev Only callable by admin role
    /// @dev Emits a Withdrawal event
    function withdrawTreasury(uint256 amount) external nonReentrant onlyRole(DEFAULT_ADMIN_ROLE) {
        if (amount > treasuryBalance) revert Errors.InsufficientBalance();
        treasuryBalance -= amount;

        (bool success,) = payable(fundsReceiver).call{value: amount}("");
        if (!success) revert WithdrawalFailed();

        emit TreasuryWithdrawal(msg.sender, amount, fundsReceiver);
    }

    /// @notice Allows the admin to withdraw all ETH from the contract
    /// @dev Only callable by admin role
    /// @dev Emits a Withdrawal event
    function emergencyWithdraw() external nonReentrant onlyRole(DEFAULT_ADMIN_ROLE) {
        treasuryBalance = 0;
        commitBalance = 0;

        uint256 currentBalance = address(this).balance;

        _rescueETH(fundsReceiver, currentBalance);

        _pause();
        emit EmergencyWithdrawal(msg.sender, currentBalance, fundsReceiver);
    }

    /// @notice Allows the receiver or cosigner to cancel a commit in the event that the commit is not or cannot be fulfilled
    /// @param commitId_ ID of the commit to cancel
    /// @dev Only callable by the receiver or cosigner
    /// @dev It's safe to allow receiver to call cancel as the commit should be fulfilled within commitCancellableTime
    /// @dev If not fulfilled before commitCancellableTime, it indicates a fulfillment issue so commit should be refunded
    /// @dev Emits a CommitCancelled event
    function cancel(uint256 commitId_) external onlyCommitOwnerOrCosigner(commitId_) nonReentrant {
        if (commitId_ >= packs.length) revert InvalidCommitId();
        if (isFulfilled[commitId_]) revert AlreadyFulfilled();
        if (isCancelled[commitId_]) revert CommitIsCancelled();
        if (block.timestamp < commitCancellableAt[commitId_]) {
            revert CommitNotCancellable();
        }

        isCancelled[commitId_] = true;

        CommitData memory commitData = packs[commitId_];

        uint256 commitAmount = commitData.packPrice;
        commitBalance -= commitAmount;

        (bool success,) = payable(commitData.receiver).call{value: commitAmount}("");
        if (!success) {
            // If the transfer fails, fall back to treasury so the admin can rescue later
            treasuryBalance += commitAmount;
            emit TransferFailure(commitId_, commitData.receiver, commitAmount, hashCommit(commitData));
        }

        emit CommitCancelled(commitId_, hashCommit(commitData));
    }

    // ############################################################
    // ############ RESCUE FUNCTIONS ############
    // ############################################################

    function rescueERC20(address token, address to, uint256 amount) external onlyRole(RESCUE_ROLE) {
        address[] memory tokens = new address[](1);
        address[] memory tos = new address[](1);
        uint256[] memory amounts = new uint256[](1);

        tokens[0] = token;
        tos[0] = to;
        amounts[0] = amount;

        _rescueERC20Batch(tokens, tos, amounts);
    }

    function rescueERC721(address token, address to, uint256 tokenId) external onlyRole(RESCUE_ROLE) {
        address[] memory tokens = new address[](1);
        address[] memory tos = new address[](1);
        uint256[] memory tokenIds = new uint256[](1);

        tokens[0] = token;
        tos[0] = to;
        tokenIds[0] = tokenId;

        _rescueERC721Batch(tokens, tos, tokenIds);
    }

    function rescueERC1155(address token, address to, uint256 tokenId, uint256 amount) external onlyRole(RESCUE_ROLE) {
        address[] memory tokens = new address[](1);
        address[] memory tos = new address[](1);
        uint256[] memory tokenIds = new uint256[](1);
        uint256[] memory amounts = new uint256[](1);

        tokens[0] = token;
        tos[0] = to;
        tokenIds[0] = tokenId;
        amounts[0] = amount;

        _rescueERC1155Batch(tokens, tos, tokenIds, amounts);
    }

    function rescueERC20Batch(address[] calldata tokens, address[] calldata tos, uint256[] calldata amounts)
        external
        onlyRole(RESCUE_ROLE)
    {
        _rescueERC20Batch(tokens, tos, amounts);
    }

    function rescueERC721Batch(address[] calldata tokens, address[] calldata tos, uint256[] calldata tokenIds)
        external
        onlyRole(RESCUE_ROLE)
    {
        _rescueERC721Batch(tokens, tos, tokenIds);
    }

    function rescueERC1155Batch(
        address[] calldata tokens,
        address[] calldata tos,
        uint256[] calldata tokenIds,
        uint256[] calldata amounts
    ) external onlyRole(RESCUE_ROLE) {
        _rescueERC1155Batch(tokens, tos, tokenIds, amounts);
    }

    // ############################################################
    // ############ GETTERS & SETTERS ############
    // ############################################################

    /// @notice Adds a new authorized cosigner
    /// @param cosigner_ Address to add as cosigner
    /// @dev Only callable by admin role
    /// @dev Emits a CoSignerAdded event
    function addCosigner(address cosigner_) external onlyRole(DEFAULT_ADMIN_ROLE) {
        if (cosigner_ == address(0)) revert Errors.InvalidAddress();
        if (isCosigner[cosigner_]) revert AlreadyCosigner();
        isCosigner[cosigner_] = true;
        emit CosignerAdded(cosigner_);
    }

    /// @notice Removes an authorized cosigner
    /// @param cosigner_ Address to remove as cosigner
    /// @dev Only callable by admin role
    /// @dev Emits a CoSignerRemoved event
    function removeCosigner(address cosigner_) external onlyRole(DEFAULT_ADMIN_ROLE) {
        if (!isCosigner[cosigner_]) revert Errors.InvalidAddress();
        isCosigner[cosigner_] = false;
        emit CosignerRemoved(cosigner_);
    }

    /// @notice Sets the commit cancellable time.
    /// @param commitCancellableTime_ New commit cancellable time
    /// @dev Only callable by admin role
    /// @dev Emits a CommitCancellableTimeUpdated event
    function setCommitCancellableTime(uint256 commitCancellableTime_) external onlyRole(DEFAULT_ADMIN_ROLE) {
        if (commitCancellableTime_ < MIN_COMMIT_CANCELLABLE_TIME) {
            revert InvalidCommitCancellableTime();
        }
        uint256 oldCommitCancellableTime = commitCancellableTime;
        commitCancellableTime = commitCancellableTime_;
        emit CommitCancellableTimeUpdated(oldCommitCancellableTime, commitCancellableTime_);
    }

    /// @notice Sets the NFT fulfillment expiry time
    /// @param nftFulfillmentExpiryTime_ New NFT fulfillment expiry time
    /// @dev Only callable by admin role
    /// @dev Emits a NftFulfillmentExpiryTimeUpdated event
    function setNftFulfillmentExpiryTime(uint256 nftFulfillmentExpiryTime_) external onlyRole(DEFAULT_ADMIN_ROLE) {
        if (nftFulfillmentExpiryTime_ < MIN_NFT_FULFILLMENT_EXPIRY_TIME) {
            revert InvalidNftFulfillmentExpiryTime();
        }
        uint256 oldNftFulfillmentExpiryTime = nftFulfillmentExpiryTime;
        nftFulfillmentExpiryTime = nftFulfillmentExpiryTime_;
        emit NftFulfillmentExpiryTimeUpdated(oldNftFulfillmentExpiryTime, nftFulfillmentExpiryTime_);
    }

    /// @notice Sets the maximum allowed reward
    /// @param maxReward_ New maximum reward value
    /// @dev Only callable by admin role
    function setMaxReward(uint256 maxReward_) external onlyRole(DEFAULT_ADMIN_ROLE) {
        if (maxReward_ < minReward) revert InvalidReward();

        uint256 oldMaxReward = maxReward;
        maxReward = maxReward_;
        emit MaxRewardUpdated(oldMaxReward, maxReward_);
    }

    /// @notice Sets the minimum allowed reward
    /// @param minReward_ New minimum reward value
    /// @dev Only callable by admin role
    function setMinReward(uint256 minReward_) external onlyRole(DEFAULT_ADMIN_ROLE) {
        if (minReward_ > maxReward) revert InvalidReward();

        uint256 oldMinReward = minReward;
        minReward = minReward_;
        emit MinRewardUpdated(oldMinReward, minReward_);
    }

    /// @notice Sets the minimum pack price
    /// @param minPackPrice_ New minimum pack price
    /// @dev Only callable by admin role
    /// @dev Emits a MinPackPriceUpdated event
    function setMinPackPrice(uint256 minPackPrice_) external onlyRole(DEFAULT_ADMIN_ROLE) {
        if (minPackPrice_ > maxPackPrice) revert InvalidPackPrice();

        uint256 oldMinPackPrice = minPackPrice;
        minPackPrice = minPackPrice_;
        emit MinPackPriceUpdated(oldMinPackPrice, minPackPrice_);
    }

    /// @notice Sets the maximum pack price
    /// @param maxPackPrice_ New maximum pack price
    /// @dev Only callable by admin role
    /// @dev Emits a MaxPackPriceUpdated event
    function setMaxPackPrice(uint256 maxPackPrice_) external onlyRole(DEFAULT_ADMIN_ROLE) {
        if (maxPackPrice_ < minPackPrice) revert InvalidPackPrice();

        uint256 oldMaxPackPrice = maxPackPrice;
        maxPackPrice = maxPackPrice_;
        emit MaxPackPriceUpdated(oldMaxPackPrice, maxPackPrice_);
    }

    /// @notice Sets the minimum pack reward multiplier
    /// @param minPackRewardMultiplier_ New minimum pack reward multiplier
    /// @dev Only callable by admin role
    /// @dev Emits a MinPackRewardMultiplierUpdated event
    function setMinPackRewardMultiplier(uint256 minPackRewardMultiplier_) external onlyRole(DEFAULT_ADMIN_ROLE) {
        if (minPackRewardMultiplier_ > maxPackRewardMultiplier) revert InvalidPackRewardMultiplier();

        uint256 oldMinPackRewardMultiplier = minPackRewardMultiplier;
        minPackRewardMultiplier = minPackRewardMultiplier_;
        emit MinPackRewardMultiplierUpdated(oldMinPackRewardMultiplier, minPackRewardMultiplier_);
    }

    /// @notice Sets the maximum pack reward multiplier
    /// @param maxPackRewardMultiplier_ New maximum pack reward multiplier
    /// @dev Only callable by admin role
    /// @dev Emits a MaxPackRewardMultiplierUpdated event
    function setMaxPackRewardMultiplier(uint256 maxPackRewardMultiplier_) external onlyRole(DEFAULT_ADMIN_ROLE) {
        if (maxPackRewardMultiplier_ < minPackRewardMultiplier) revert InvalidPackRewardMultiplier();

        uint256 oldMaxPackRewardMultiplier = maxPackRewardMultiplier;
        maxPackRewardMultiplier = maxPackRewardMultiplier_;
        emit MaxPackRewardMultiplierUpdated(oldMaxPackRewardMultiplier, maxPackRewardMultiplier_);
    }

    /// @notice Deposits ETH into the treasury
    /// @dev Called internally when receiving ETH
    /// @param amount Amount of ETH to deposit
    function _depositTreasury(uint256 amount) internal {
        treasuryBalance += amount;
        emit TreasuryDeposit(msg.sender, amount);
    }

    /// @notice Pauses the contract
    /// @dev Only callable by admin role
    function pause() external onlyRole(DEFAULT_ADMIN_ROLE) {
        _pause();
    }

    function unpause() external onlyRole(DEFAULT_ADMIN_ROLE) {
        _unpause();
    }

    /// @notice Handles receiving ETH
    /// @dev Required for contract to receive ETH
    receive() external payable {
        _depositTreasury(msg.value);
    }

    /// @notice Handles receiving ERC1155 tokens
    /// @dev Required for contract to receive ERC1155 tokens
    function onERC1155Received(address operator, address from, uint256 id, uint256 value, bytes calldata data)
        external
        pure
        returns (bytes4)
    {
        return this.onERC1155Received.selector;
    }

    /// @notice Handles receiving batch ERC1155 tokens
    /// @dev Required for contract to receive batch ERC1155 tokens
    function onERC1155BatchReceived(
        address operator,
        address from,
        uint256[] calldata ids,
        uint256[] calldata values,
        bytes calldata data
    ) external pure returns (bytes4) {
        return this.onERC1155BatchReceived.selector;
    }

    /// @notice Handles receiving ERC721 tokens
    /// @dev Required for contract to receive ERC721 tokens via safeTransferFrom
    function onERC721Received() external pure returns (bytes4) {
        return this.onERC721Received.selector;
    }

    /// @notice Fulfills an order with the specified parameters
    /// @dev Internal function called by fulfill()
    /// @param to Address to send the transaction to
    /// @param data Calldata for the transaction
    /// @param amount Amount of ETH to send
    /// @return success Whether the transaction was successful
    function _fulfillOrder(address to, bytes calldata data, uint256 amount) internal returns (bool success) {
        (success,) = to.call{value: amount}(data);
    }

    /// @notice Transfers the funds receiver manager role
    /// @param newFundsReceiverManager_ New funds receiver manager
    /// @dev Only callable by funds receiver manager role
    function transferFundsReceiverManager(address newFundsReceiverManager_)
        external
        onlyRole(FUNDS_RECEIVER_MANAGER_ROLE)
    {
        if (newFundsReceiverManager_ == address(0)) {
            revert InvalidFundsReceiverManager();
        }
        _transferFundsReceiverManager(newFundsReceiverManager_);
    }

    /// @notice Transfers the funds receiver manager role
    /// @param newFundsReceiverManager_ New funds receiver manager
    function _transferFundsReceiverManager(address newFundsReceiverManager_) internal {
        _revokeRole(FUNDS_RECEIVER_MANAGER_ROLE, msg.sender);
        _grantRole(FUNDS_RECEIVER_MANAGER_ROLE, newFundsReceiverManager_);
        emit FundsReceiverManagerTransferred(msg.sender, newFundsReceiverManager_);
    }

    /// @notice Sets the funds receiver
    /// @param fundsReceiver_ Address to set as funds receiver
    /// @dev Only callable by funds receiver manager role
    function setFundsReceiver(address fundsReceiver_) external onlyRole(FUNDS_RECEIVER_MANAGER_ROLE) {
        _setFundsReceiver(fundsReceiver_);
    }

    /// @notice Sets the funds receiver
    /// @param fundsReceiver_ Address to set as funds receiver
    function _setFundsReceiver(address fundsReceiver_) internal {
        if (fundsReceiver_ == address(0)) revert Errors.InvalidAddress();
        if (hasRole(FUNDS_RECEIVER_MANAGER_ROLE, fundsReceiver_)) {
            revert InvalidFundsReceiverManager();
        }
        address oldFundsReceiver = fundsReceiver;
        fundsReceiver = payable(fundsReceiver_);
        emit FundsReceiverUpdated(oldFundsReceiver, fundsReceiver_);
    }
}<|MERGE_RESOLUTION|>--- conflicted
+++ resolved
@@ -460,11 +460,7 @@
     /// @param commitSignature_ Signature used for commit data
     /// @param fulfillmentSignature_ Signature used for fulfillment data
     /// @param choice_ Choice made by the receiver
-<<<<<<< HEAD
-=======
-    /// @param choiceSignature_ Signature used for receiver's choice
     /// @dev Only callable by the cosigner of the commit
->>>>>>> 7a61dfe3
     /// @dev Emits a Fulfillment event on success
     function fulfillByDigest(
         bytes32 commitDigest_,
