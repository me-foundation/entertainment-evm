--- conflicted
+++ resolved
@@ -9,18 +9,15 @@
     error InvalidZeroAddress();
 
     /// @dev Disables initializers for the implementation contract.
-    constructor() Packs(0, address(0x2), address(0x3), address(0x4)) {
+    constructor() Packs(0, 0, address(0x2), address(0x3), address(0x4)) {
         _disableInitializers();
     }
 
     /// @notice Initializes the contract and handles any pre-existing balance
     /// @dev Sets up EIP712 domain separator and deposits any ETH sent during deployment
     function initialize(
-<<<<<<< HEAD
         uint256 protocolFee_,
-=======
         uint256 flatFee_,
->>>>>>> ea422cd1
         address initialOwner_,
         address fundsReceiver_,
         address prng_,
@@ -38,11 +35,8 @@
             _depositTreasury(existingBalance);
         }
 
-<<<<<<< HEAD
         _setProtocolFee(protocolFee_);
-=======
         _setFlatFee(flatFee_);
->>>>>>> ea422cd1
         _setFundsReceiver(fundsReceiver_);
         PRNG = IPRNG(prng_);
         _grantRole(FUNDS_RECEIVER_MANAGER_ROLE, fundsReceiverManager_);
