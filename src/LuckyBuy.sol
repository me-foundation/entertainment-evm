// SPDX-License-Identifier: Unlicense
pragma solidity 0.8.28;

<<<<<<< HEAD
import "./common/SignatureVerifier.sol";

contract LuckyBuy is SignatureVerifier {
    uint256 public balance;

    constructor() SignatureVerifier("LuckyBuy", "1") {}
=======
import "@openzeppelin/contracts/utils/cryptography/ECDSA.sol";
import "./common/MEAccessControl.sol";
import "@openzeppelin/contracts/utils/Pausable.sol";
contract LuckyBuy is MEAccessControl, Pausable {
    uint256 public balance;

    constructor() MEAccessControl() {
        uint256 existingBalance = address(this).balance;
        if (existingBalance > 0) {
            _depositTreasury(existingBalance);
        }
    }
>>>>>>> cb6f8b0c

    function _depositTreasury(uint256 amount) internal {
        balance += amount;
    }

    receive() external payable {
        _depositTreasury(msg.value);
    }
}<|MERGE_RESOLUTION|>--- conflicted
+++ resolved
@@ -1,27 +1,20 @@
 // SPDX-License-Identifier: Unlicense
 pragma solidity 0.8.28;
 
-<<<<<<< HEAD
 import "./common/SignatureVerifier.sol";
 
-contract LuckyBuy is SignatureVerifier {
-    uint256 public balance;
-
-    constructor() SignatureVerifier("LuckyBuy", "1") {}
-=======
 import "@openzeppelin/contracts/utils/cryptography/ECDSA.sol";
 import "./common/MEAccessControl.sol";
 import "@openzeppelin/contracts/utils/Pausable.sol";
-contract LuckyBuy is MEAccessControl, Pausable {
+contract LuckyBuy is MEAccessControl, Pausable, SignatureVerifier {
     uint256 public balance;
 
-    constructor() MEAccessControl() {
+    constructor() MEAccessControl() SignatureVerifier("LuckyBuy", "1") {
         uint256 existingBalance = address(this).balance;
         if (existingBalance > 0) {
             _depositTreasury(existingBalance);
         }
     }
->>>>>>> cb6f8b0c
 
     function _depositTreasury(uint256 amount) internal {
         balance += amount;
