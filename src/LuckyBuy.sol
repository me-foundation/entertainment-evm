// SPDX-License-Identifier: Unlicense
pragma solidity 0.8.28;

import "./common/SignatureVerifier.sol";

import {ReentrancyGuard} from "@openzeppelin/contracts/utils/ReentrancyGuard.sol";
import "@openzeppelin/contracts/utils/cryptography/ECDSA.sol";
import "./common/MEAccessControl.sol";
import "@openzeppelin/contracts/utils/Pausable.sol";
import "./PRNG.sol";

contract LuckyBuy is
    MEAccessControl,
    Pausable,
    SignatureVerifier,
    PRNG,
    ReentrancyGuard
{
    CommitData[] public luckyBuys;
    mapping(bytes32 commitDigest => uint256 commitId) public commitIdByDigest;

    uint256 public treasuryBalance; // The contract balance
    uint256 public commitBalance; // The open commit balances
    uint256 public protocolBalance; // The protocol fees for the open commits
    uint256 public maxReward = 50 ether;
    uint256 public protocolFee = 0;
<<<<<<< HEAD
    uint256 public minReward = BASE_POINTS;
=======

    uint256 public commitExpireTime = 1 days;
    mapping(uint256 commitId => uint256 expiresAt) public commitExpiresAt;

    uint256 public constant minReward = BASE_POINTS;
    uint256 public constant MIN_COMMIT_EXPIRE_TIME = 1 minutes;
>>>>>>> 9e932678

    mapping(address cosigner => bool active) public isCosigner;
    mapping(address receiver => uint256 counter) public luckyBuyCount;
    mapping(uint256 commitId => bool fulfilled) public isFulfilled;
    mapping(uint256 commitId => bool expired) public isExpired;
    // We track this because we can change the fees at any time. This allows open commits to be fulfilled/returned with the fees at the time of commit
    mapping(uint256 commitId => uint256 fee) public feesPaid;

    event Commit(
        address indexed sender,
        uint256 indexed commitId,
        address indexed receiver,
        address cosigner,
        uint256 seed,
        uint256 counter,
        bytes32 orderHash,
        uint256 amount,
        uint256 reward,
        uint256 fee,
        bytes32 digest
    );
    event CosignerAdded(address indexed cosigner);
    event CosignerRemoved(address indexed cosigner);
    event Fulfillment(
        address indexed sender,
        uint256 indexed commitId,
        uint256 rng,
        uint256 odds,
        bool win,
        address token,
        uint256 tokenId,
        uint256 amount,
        address receiver,
        uint256 fee,
        bytes32 digest
    );
    event MaxRewardUpdated(uint256 oldMaxReward, uint256 newMaxReward);
    event ProtocolFeeUpdated(uint256 oldProtocolFee, uint256 newProtocolFee);
    event Withdrawal(address indexed sender, uint256 amount);
    event Deposit(address indexed sender, uint256 amount);
<<<<<<< HEAD
    event MinRewardUpdated(uint256 oldMinReward, uint256 newMinReward);
=======
    event CommitExpireTimeUpdated(
        uint256 oldCommitExpireTime,
        uint256 newCommitExpireTime
    );
    event CommitExpired(uint256 indexed commitId, bytes32 digest);
>>>>>>> 9e932678

    error AlreadyCosigner();
    error AlreadyFulfilled();
    error InsufficientBalance();
    error InvalidAmount();
    error InvalidCommitOwner();
    error InvalidCosigner();
    error InvalidOrderHash();
    error InvalidProtocolFee();
    error InvalidReceiver();
    error InvalidReward();
    error FulfillmentFailed();
    error InvalidCommitId();
    error WithdrawalFailed();
    error InvalidCommitExpireTime();
    error CommitIsExpired();
    error CommitNotExpired();
    error TransferFailed();

    modifier onlyCommitOwner(uint256 commitId_) {
        if (luckyBuys[commitId_].receiver != msg.sender)
            revert InvalidCommitOwner();
        _;
    }

    /// @notice Constructor initializes the contract and handles any pre-existing balance
    /// @dev Sets up EIP712 domain separator and deposits any ETH sent during deployment
    constructor(
        uint256 protocolFee_
    ) MEAccessControl() SignatureVerifier("LuckyBuy", "1") {
        uint256 existingBalance = address(this).balance;
        if (existingBalance > 0) {
            _depositTreasury(existingBalance);
        }

        _setProtocolFee(protocolFee_);
    }

    /// @notice Allows a user to commit funds for a chance to win
    /// @param receiver_ Address that will receive the NFT/ETH if won
    /// @param cosigner_ Address of the authorized cosigner
    /// @param seed_ Random seed for the commit
    /// @param orderHash_ Hash of the order details
    /// @param reward_ Amount of reward if won
    /// @dev Emits a Commit event on success
    /// @return commitId The ID of the created commit
    function commit(
        address receiver_,
        address cosigner_,
        uint256 seed_,
        bytes32 orderHash_,
        uint256 reward_
    ) external payable whenNotPaused returns (uint256) {
        if (msg.value == 0) revert InvalidAmount();
        if (!isCosigner[cosigner_]) revert InvalidCosigner();
        if (cosigner_ == address(0)) revert InvalidCosigner();
        if (receiver_ == address(0)) revert InvalidReceiver();
        if (reward_ > maxReward) revert InvalidReward();
        if (reward_ < minReward) revert InvalidReward();
        if (reward_ == 0) revert InvalidReward();

        uint256 fee = _calculateFee(reward_);
        uint256 amountWithoutFee = msg.value - fee;

        if (amountWithoutFee > reward_) revert InvalidAmount();

        // Check if odds are greater than 100%
        if ((amountWithoutFee * BASE_POINTS) / reward_ > BASE_POINTS)
            revert InvalidAmount();

        uint256 commitId = luckyBuys.length;
        uint256 userCounter = luckyBuyCount[receiver_]++;

        feesPaid[commitId] = fee;
        protocolBalance += fee;
        commitBalance += amountWithoutFee;

        CommitData memory commitData = CommitData({
            id: commitId,
            receiver: receiver_,
            cosigner: cosigner_,
            seed: seed_,
            counter: userCounter,
            orderHash: orderHash_,
            amount: amountWithoutFee,
            reward: reward_
        });

        luckyBuys.push(commitData);
        commitExpiresAt[commitId] = block.timestamp + commitExpireTime;

        bytes32 digest = hash(commitData);
        commitIdByDigest[digest] = commitId;

        emit Commit(
            msg.sender,
            commitId,
            receiver_,
            cosigner_,
            seed_,
            userCounter,
            orderHash_, // Relay tx properties: to, data, value
            amountWithoutFee,
            reward_,
            fee,
            digest
        );

        return commitId;
    }

    /// @notice Fulfills a commit with the result of the random number generation
    /// @param commitId_ ID of the commit to fulfill
    /// @param marketplace_ Address where the order should be executed
    /// @param orderData_ Calldata for the order execution
    /// @param orderAmount_ Amount of ETH to send with the order
    /// @param token_ Address of the token being transferred (zero address for ETH)
    /// @param tokenId_ ID of the token if it's an NFT
    /// @param signature_ Signature used for random number generation
    /// @dev Emits a Fulfillment event on success
    function fulfill(
        uint256 commitId_,
        address marketplace_,
        bytes calldata orderData_,
        uint256 orderAmount_,
        address token_,
        uint256 tokenId_,
        bytes calldata signature_
    ) public payable nonReentrant whenNotPaused {
        // validate tx
        if (msg.value > 0) _depositTreasury(msg.value);
        if (orderAmount_ > treasuryBalance) revert InsufficientBalance();
        if (isFulfilled[commitId_]) revert AlreadyFulfilled();
        if (isExpired[commitId_]) revert CommitIsExpired();
        if (commitId_ >= luckyBuys.length) revert InvalidCommitId();

        // mark the commit as fulfilled
        isFulfilled[commitId_] = true;

        // validate commit data matches tx data
        CommitData memory commitData = luckyBuys[commitId_];

        // validate the order hash
        if (
            commitData.orderHash !=
            hashOrder(marketplace_, orderAmount_, orderData_, token_, tokenId_)
        ) revert InvalidOrderHash();

        // validate the reward amount
        if (orderAmount_ != commitData.reward) revert InvalidAmount();

        // hash commit, check signature. digest is needed later for logging
        bytes32 digest = hash(commitData);
        address cosigner = _verifyDigest(digest, signature_);
        if (cosigner != commitData.cosigner) revert InvalidCosigner();
        if (!isCosigner[cosigner]) revert InvalidCosigner();

        // Collect the commit balance and protocol fees
        // transfer the commit balance to the contract
        treasuryBalance += commitData.amount;
        commitBalance -= commitData.amount;

        // transfer the protocol fees to the contract
        uint256 protocolFeesPaid = feesPaid[commitData.id];
        treasuryBalance += protocolFeesPaid;
        protocolBalance -= protocolFeesPaid;

        // calculate the odds in base points
        uint256 odds = _calculateOdds(commitData.amount, commitData.reward);
        uint256 rng = _rng(signature_);
        bool win = rng < odds;

        if (win) {
            _handleWin(
                commitData,
                marketplace_,
                orderData_,
                orderAmount_,
                rng,
                odds,
                win,
                token_,
                tokenId_,
                protocolFeesPaid,
                digest
            );
        } else {
            // emit the failure
            emit Fulfillment(
                msg.sender,
                commitId_,
                rng,
                odds,
                win,
                address(0),
                0,
                0,
                commitData.receiver,
                protocolFeesPaid,
                digest
            );
        }
    }

    /// @notice Fulfills a commit with the result of the random number generation
    /// @param commitDigest_ Digest of the commit to fulfill
    /// @param marketplace_ Address where the order should be executed
    /// @param orderData_ Calldata for the order execution
    /// @param orderAmount_ Amount of ETH to send with the order
    /// @param token_ Address of the token being transferred (zero address for ETH)
    /// @param tokenId_ ID of the token if it's an NFT
    /// @param signature_ Signature used for random number generation
    /// @dev Emits a Fulfillment event on success
    function fulfillByDigest(
        bytes32 commitDigest_,
        address marketplace_,
        bytes calldata orderData_,
        uint256 orderAmount_,
        address token_,
        uint256 tokenId_,
        bytes calldata signature_
    ) public payable whenNotPaused {
        return
            fulfill(
                commitIdByDigest[commitDigest_],
                marketplace_,
                orderData_,
                orderAmount_,
                token_,
                tokenId_,
                signature_
            );
    }

    function _handleWin(
        CommitData memory commitData,
        address marketplace_,
        bytes calldata orderData_,
        uint256 orderAmount_,
        uint256 rng_,
        uint256 odds_,
        bool win_,
        address token_,
        uint256 tokenId_,
        uint256 protocolFeesPaid,
        bytes32 digest
    ) internal {
        // execute the market data to transfer the nft
        bool success = _fulfillOrder(marketplace_, orderData_, orderAmount_);
        if (success) {
            // subtract the order amount from the contract balance
            treasuryBalance -= orderAmount_;
            // emit a success transfer for the nft
            emit Fulfillment(
                msg.sender,
                commitData.id,
                rng_,
                odds_,
                win_,
                token_,
                tokenId_,
                orderAmount_,
                commitData.receiver,
                protocolFeesPaid,
                digest
            );
        } else {
            // Order failed, transfer the eth commit + fees back to the receiver
            uint256 protocolFeesPaid = feesPaid[commitData.id];
            // Headcheck: Because fees are tracked separately, this should never happen
            // if (protocolFeesPaid > treasuryBalance) revert InsufficientBalance();

            uint256 transferAmount = commitData.amount + protocolFeesPaid;

            treasuryBalance -= transferAmount;

            // This can also revert if the receiver is a contract that doesn't accept ETH
            (bool success, ) = commitData.receiver.call{value: transferAmount}(
                ""
            );
            if (!success) revert TransferFailed();

            emit Fulfillment(
                msg.sender,
                commitData.id,
                rng_,
                odds_,
                win_,
                address(0),
                0,
                transferAmount,
                commitData.receiver,
                protocolFeesPaid,
                digest
            );
        }
    }

    /// @notice Allows the admin to withdraw ETH from the contract balance
    /// @param amount The amount of ETH to withdraw
    /// @dev Only callable by admin role
    /// @dev Emits a Withdrawal event
    function withdraw(
        uint256 amount
    ) external nonReentrant onlyRole(DEFAULT_ADMIN_ROLE) {
        if (amount > treasuryBalance) revert InsufficientBalance();
        treasuryBalance -= amount;

        (bool success, ) = payable(msg.sender).call{value: amount}("");
        if (!success) revert WithdrawalFailed();

        emit Withdrawal(msg.sender, amount);
    }

    /// @notice Allows the admin to withdraw all ETH from the contract
    /// @dev Only callable by admin role
    /// @dev Emits a Withdrawal event
    function emergencyWithdraw()
        external
        nonReentrant
        onlyRole(DEFAULT_ADMIN_ROLE)
    {
        treasuryBalance = 0;
        commitBalance = 0;
        protocolBalance = 0;

        uint256 currentBalance = address(this).balance;
        (bool success, ) = payable(msg.sender).call{value: currentBalance}("");
        if (!success) revert WithdrawalFailed();

        _pause();
        emit Withdrawal(msg.sender, currentBalance);
    }

    /// @notice Allows the commit owner to expire a commit in the event that the commit is not or cannot be fulfilled
    /// @param commitId_ ID of the commit to expire
    /// @dev Only callable by the commit owner
    /// @dev Emits a CommitExpired event
    function expire(
        uint256 commitId_
    ) external onlyCommitOwner(commitId_) nonReentrant {
        if (commitId_ >= luckyBuys.length) revert InvalidCommitId();
        if (isFulfilled[commitId_]) revert AlreadyFulfilled();
        if (isExpired[commitId_]) revert CommitIsExpired();
        if (block.timestamp < commitExpiresAt[commitId_])
            revert CommitNotExpired();

        isExpired[commitId_] = true;

        CommitData memory commitData = luckyBuys[commitId_];

        uint256 commitAmount = commitData.amount;
        commitBalance -= commitAmount;

        uint256 protocolFeesPaid = feesPaid[commitId_];
        protocolBalance -= protocolFeesPaid;

        uint256 transferAmount = commitAmount + protocolFeesPaid;

        (bool success, ) = payable(msg.sender).call{value: transferAmount}("");
        if (!success) revert TransferFailed();

        emit CommitExpired(commitId_, hash(commitData));
    }

    /// @notice Calculates contribution amount after removing fee
    /// @param amount The original amount including fee
    /// @return The contribution amount without the fee
    /// @dev Uses formula: contribution = (amount * FEE_DENOMINATOR) / (FEE_DENOMINATOR + feePercent)
    /// @dev This ensures fee isn't charged on the fee portion itself
    function calculateContributionWithoutFee(
        uint256 amount
    ) public view returns (uint256) {
        return (amount * BASE_POINTS) / (BASE_POINTS + protocolFee);
    }

    /// @notice Calculates fee amount based on input amount and fee percentage
    /// @param _amount The amount to calculate fee on
    /// @return The calculated fee amount
    /// @dev Uses fee denominator of 10000 (100% = 10000)
    function calculateFee(uint256 _amount) external view returns (uint256) {
        return _calculateFee(_amount);
    }

    function _calculateFee(uint256 _amount) internal view returns (uint256) {
        return (_amount * protocolFee) / BASE_POINTS;
    }

    // ############################################################
    // ############ GETTERS & SETTERS ############
    // ############################################################

    /// @notice Adds a new authorized cosigner
    /// @param cosigner_ Address to add as cosigner
    /// @dev Only callable by admin role
    /// @dev Emits a CoSignerAdded event
    function addCosigner(
        address cosigner_
    ) external onlyRole(DEFAULT_ADMIN_ROLE) {
        if (cosigner_ == address(0)) revert InvalidCosigner();
        if (isCosigner[cosigner_]) revert AlreadyCosigner();
        isCosigner[cosigner_] = true;
        emit CosignerAdded(cosigner_);
    }

    /// @notice Removes an authorized cosigner
    /// @param cosigner_ Address to remove as cosigner
    /// @dev Only callable by admin role
    /// @dev Emits a CoSignerRemoved event
    function removeCosigner(
        address cosigner_
    ) external onlyRole(DEFAULT_ADMIN_ROLE) {
        isCosigner[cosigner_] = false;
        emit CosignerRemoved(cosigner_);
    }

    /// @notice Sets the commit expire time.
    /// @param commitExpireTime_ New commit expire time
    /// @dev Only callable by admin role
    /// @dev Emits a CommitExpireTimeUpdated event
    function setCommitExpireTime(
        uint256 commitExpireTime_
    ) external onlyRole(DEFAULT_ADMIN_ROLE) {
        if (commitExpireTime_ < MIN_COMMIT_EXPIRE_TIME)
            revert InvalidCommitExpireTime();
        uint256 oldCommitExpireTime = commitExpireTime;
        commitExpireTime = commitExpireTime_;
        emit CommitExpireTimeUpdated(oldCommitExpireTime, commitExpireTime_);
    }

    /// @notice Sets the maximum allowed reward
    /// @param maxReward_ New maximum reward value
    /// @dev Only callable by admin role
    function setMaxReward(
        uint256 maxReward_
    ) external onlyRole(DEFAULT_ADMIN_ROLE) {
        maxReward = maxReward_;
        emit MaxRewardUpdated(maxReward, maxReward_);
    }

    /// @notice Sets the minimum allowed reward
    /// @param minReward_ New minimum reward value
    /// @dev Only callable by admin role
    function setMinReward(
        uint256 minReward_
    ) external onlyRole(DEFAULT_ADMIN_ROLE) {
        if (minReward_ > maxReward) revert InvalidReward();
        if (minReward_ < BASE_POINTS) revert InvalidReward();

        uint256 oldMinReward = minReward;
        minReward = minReward_;

        emit MinRewardUpdated(oldMinReward, minReward_);
    }

    /// @notice Deposits ETH into the treasury
    /// @dev Called internally when receiving ETH
    /// @param amount Amount of ETH to deposit
    function _depositTreasury(uint256 amount) internal {
        treasuryBalance += amount;
        emit Deposit(msg.sender, amount);
    }

    /// @notice Pauses the contract
    /// @dev Only callable by admin role
    function pause() external onlyRole(DEFAULT_ADMIN_ROLE) {
        _pause();
    }

    function unpause() external onlyRole(DEFAULT_ADMIN_ROLE) {
        _unpause();
    }

    /// @notice Handles receiving ETH
    /// @dev Required for contract to receive ETH
    receive() external payable {
        _depositTreasury(msg.value);
    }

    /// @notice Calculates the odds of winning based on amount and reward
    /// @dev Internal function used in fulfill()
    /// @param amount Amount committed
    /// @param reward Potential reward
    /// @return odds The calculated odds as a percentage (0-100)
    function _calculateOdds(
        uint256 amount,
        uint256 reward
    ) internal pure returns (uint256) {
        return (amount * 10000) / reward;
    }

    /// @notice Fulfills an order with the specified parameters
    /// @dev Internal function called by fulfill()
    /// @param to Address to send the transaction to
    /// @param data Calldata for the transaction
    /// @param amount Amount of ETH to send
    /// @return success Whether the transaction was successful
    function _fulfillOrder(
        address to,
        bytes calldata data,
        uint256 amount
    ) internal returns (bool success) {
        (success, ) = to.call{value: amount}(data);
    }

    function setProtocolFee(
        uint256 protocolFee_
    ) external onlyRole(DEFAULT_ADMIN_ROLE) {
        if (protocolFee_ > BASE_POINTS) revert InvalidProtocolFee();
        _setProtocolFee(protocolFee_);
    }

    function _setProtocolFee(uint256 protocolFee_) internal {
        uint256 oldProtocolFee = protocolFee;
        protocolFee = protocolFee_;
        emit ProtocolFeeUpdated(oldProtocolFee, protocolFee_);
    }
}<|MERGE_RESOLUTION|>--- conflicted
+++ resolved
@@ -24,16 +24,12 @@
     uint256 public protocolBalance; // The protocol fees for the open commits
     uint256 public maxReward = 50 ether;
     uint256 public protocolFee = 0;
-<<<<<<< HEAD
     uint256 public minReward = BASE_POINTS;
-=======
 
     uint256 public commitExpireTime = 1 days;
     mapping(uint256 commitId => uint256 expiresAt) public commitExpiresAt;
 
-    uint256 public constant minReward = BASE_POINTS;
     uint256 public constant MIN_COMMIT_EXPIRE_TIME = 1 minutes;
->>>>>>> 9e932678
 
     mapping(address cosigner => bool active) public isCosigner;
     mapping(address receiver => uint256 counter) public luckyBuyCount;
@@ -74,15 +70,12 @@
     event ProtocolFeeUpdated(uint256 oldProtocolFee, uint256 newProtocolFee);
     event Withdrawal(address indexed sender, uint256 amount);
     event Deposit(address indexed sender, uint256 amount);
-<<<<<<< HEAD
     event MinRewardUpdated(uint256 oldMinReward, uint256 newMinReward);
-=======
     event CommitExpireTimeUpdated(
         uint256 oldCommitExpireTime,
         uint256 newCommitExpireTime
     );
     event CommitExpired(uint256 indexed commitId, bytes32 digest);
->>>>>>> 9e932678
 
     error AlreadyCosigner();
     error AlreadyFulfilled();
